# Tartube
# Copyright (C) 2019-2021 A S Lewis
# This file is distributed under the same license as the Tartube package.
# FIRST AUTHOR A S Lewis <aslewis@cpan.org>, 2021.
msgid ""
msgstr ""
"Project-Id-Version: \n"
"Report-Msgid-Bugs-To: \n"
"POT-Creation-Date: 2022-02-12 09:49+0000\n"
"PO-Revision-Date: 2021-01-08 20:41+0100\n"
"Last-Translator: Heimen Stoffels <vistausss@outlook.com>\n"
"Language-Team: \n"
"Language: nl\n"
"MIME-Version: 1.0\n"
"Content-Type: text/plain; charset=UTF-8\n"
"Content-Transfer-Encoding: 8bit\n"
"X-Generator: Poedit 2.4.2\n"
"Plural-Forms: nplurals=2; plural=(n != 1);\n"

#: .././mainapp.py:317
msgid "Tiny"
msgstr "Erg klein"

#: .././mainapp.py:318
msgid "Small"
msgstr "Klein"

#: .././mainapp.py:319 .././config.py:5140 .././config.py:5218
msgid "Medium"
msgstr "Normaal"

#: .././mainapp.py:320
msgid "Large"
msgstr "Groot"

#: .././mainapp.py:321
msgid "Enormous"
msgstr "Enorm"

#: .././mainapp.py:998
msgid ""
"Failed to convert a thumbnail from .webp to .jpg. No more conversions will "
"be attempted until you install FFmpeg on your system, or (if FFmpeg is "
"already installed) you set the correct FFmpeg path. To attempt more "
"conversions, restart Tartube. To stop these messages, disable thumbnail "
"conversions"
msgstr ""
"De miniatuur kan niet worden geconverteerd van .webp naar .jpg. Installeer "
"FFmpeg of, indien FFmpeg al geïnstalleerd is, stel het juiste FFmpeg-pad in. "
"Herstart Tartube om het converteren opnieuw te proberen. Schakel "
"miniatuurconversie uit om dit bericht niet meer te tonen."

#: .././mainapp.py:3025
msgid ""
"Tartube can't create the folder in which its configuration file is saved"
msgstr "Tartube kan de configuratiemap niet aanmaken"

#. Load/save has been disabled. Show the error message in a dialogue
#. window, then shut down
#: .././mainapp.py:3072
msgid "Tartube failed to start because:"
msgstr "Tartube kan niet worden gestart. Reden:"

#: .././mainapp.py:3080
msgid "If you don't know how to resolve this error, please contact the authors"
msgstr ""
"Als je niet weet hoe je dit moet oplossen, neem dan contact op met de makers"

#: .././mainapp.py:3304
msgid "Because of an error, file load/save has been disabled"
msgstr "Laden/Opslaan is uitgeschakeld omdat er een fout is opgetreden"

#: .././mainapp.py:3313
msgid "Because of the error, file load/save has been disabled"
msgstr "Laden/Opslaan is uitgeschakeld omdat er een fout is opgetreden"

#: .././mainapp.py:3401
msgid "There is a download operation in progress."
msgstr "Er worden items gedownload."

#: .././mainapp.py:3403
msgid "There is an update operation in progress."
msgstr "Er worden items bijgewerkt."

#: .././mainapp.py:3405
msgid "There is a refresh operation in progress."
msgstr "Er worden items ververst."

#: .././mainapp.py:3407
msgid "There is an info operation in progress."
msgstr "Er wordt een informatiehandeling uitgevoerd."

#: .././mainapp.py:3409
msgid "There is a tidy operation in progress."
msgstr "Er wordt een opruimactie uitgevoerd."

#: .././mainapp.py:3411
msgid "There is a process operation in progress."
msgstr "Er wordt een voortgangsactie uitgevoerd."

#: .././mainapp.py:3416
msgid "Are you sure you want to quit Tartube?"
msgstr "Weet je zeker dat je Tartube wilt afsluiten?"

#: .././mainapp.py:3621
msgid "Failed to load the Tartube config file (failed sanity check)"
msgstr ""
"Het Tartube-configuratiebestand kan niet worden geladen (mislukte controle)"

#: .././mainapp.py:3644
msgid "Failed to load the Tartube config file (file is locked)"
msgstr ""
"Het Tartube-configuratiebestand kan niet worden geladen (bestand is "
"vergrendeld)"

#: .././mainapp.py:3674
msgid "Failed to load the Tartube config file (JSON load failure)"
msgstr ""
"Het Tartube-configuratiebestand kan niet worden geladen (json-laadfout)"

#: .././mainapp.py:3692
msgid "Failed to load the Tartube config file (file is invalid)"
msgstr ""
"Het Tartube-configuratiebestand kan niet worden geladen (bestand is "
"beschadigd)"

#: .././mainapp.py:3710
msgid ""
"Failed to load the Tartube config file (file cannot be read by this version)"
msgstr ""
"Het Tartube-configuratiebestand kan niet worden geladen (bestand is "
"verouderd)"

#: .././mainapp.py:3725
msgid "Failed to load the Tartube config file (missing file type)"
msgstr ""
"Het Tartube-configuratiebestand kan niet worden geladen (ontbrekende "
"bestandsextensie)"

#: .././mainapp.py:4757
msgid "Failed to save the Tartube config file (failed sanity check)"
msgstr ""
"Het Tartube-configuratiebestand kan niet worden opgeslagen (mislukte "
"controle)"

#: .././mainapp.py:5128
msgid "Failed to save the Tartube config file (file is locked)"
msgstr ""
"Het Tartube-configuratiebestand kan niet worden opgeslagen (bestand is "
"vergrendeld)"

#: .././mainapp.py:5130 .././mainapp.py:6818 .././mainapp.py:6874
#: .././mainapp.py:6880
msgid "File load/save has been disabled"
msgstr "Laden/Opslaan is uitgeschakeld"

#: .././mainapp.py:5149
msgid "Failed to save the Tartube config file (file already in use)"
msgstr ""
"Het Tartube-configuratiebestand kan niet worden opgeslagen (bestand is in "
"gebruik)"

#: .././mainapp.py:5168
msgid "Failed to save the Tartube config file"
msgstr "Het Tartube-configuratiebestand kan niet worden opgeslagen"

#: .././mainapp.py:5273 .././mainapp.py:5288 .././mainapp.py:5317
msgid "Failed to load the Tartube database file"
msgstr "Het Tartube-databankbestand kan niet worden geladen"

#: .././mainapp.py:5332
msgid "The Tartube database file is invalid"
msgstr "Het Tartube-databankbestand is beschadigd"

#: .././mainapp.py:5348
msgid "Database file can't be read by this version of Tartube"
msgstr "Het Tartube-databankbestand is verouderd"

#: .././mainapp.py:5709
msgid "Tartube is applying an essential database update"
msgstr "Tartube is bezig met het uitvoeren van een essentiële databankupdate"

#: .././mainapp.py:5711
msgid "This might take a few minutes, so please be patient"
msgstr "Dit kan een paar minuten duren"

#: .././mainapp.py:6812 .././mainapp.py:6870 .././mainapp.py:6879
msgid "Failed to save the Tartube database file"
msgstr "Het Tartube-databankbestand kan niet worden opgeslagen"

#: .././mainapp.py:6815
msgid "(Could not make a backup copy of the existing file)"
msgstr "(het bestaande bestand kan niet worden geback-upt)"

#: .././mainapp.py:6851
msgid "Failed to save the Tartube database file (file already in use)"
msgstr ""
"Het Tartube-databankbestand kan niet worden opgeslagen (bestand is in "
"gebruik)"

#: .././mainapp.py:6872
msgid "A backup of the previous file can be found at:"
msgstr "Er is een back-up gemaakt van het vorige bestand in:"

#: .././mainapp.py:7050 .././mainapp.py:7060
msgid "Database file created"
msgstr "Databankbestand aangemaakt"

#: .././mainapp.py:7457
msgid "Tartube's database can't be checked while an operation is in progress"
msgstr ""
"Tartube's databank kan niet worden gecontroleerd tijdens uitvoeren van een "
"handeling"

#: .././mainapp.py:7702
msgid "Database check complete, no inconsistencies found"
msgstr "Databankcontrole voltooid - geen fouten aangetroffen"

#: .././mainapp.py:7735
msgid "Database check complete, problems found:"
msgstr "Databankcontrole voltooid - fouten aangetroffen:"

#: .././mainapp.py:7738
msgid ""
"Do you want to repair these problems? (The database will be fixed, but no "
"files will be deleted)"
msgstr ""
"Wil je deze fouten herstellen? (de databank wordt gerepareerd zonder "
"bestanden te verwijderen)"

#: .././mainapp.py:7921
msgid "Database inconsistencies repaired"
msgstr "Databankfouten hersteld"

#: .././mainapp.py:9262 .././config.py:24480
msgid "Please select Tartube's data folder"
msgstr "Kies Tartube's gegevensmap"

#: .././mainapp.py:9696
msgid ""
"A download operation cannot start if one or more configuration windows are "
"still open"
msgstr ""
"Er kan geen download worden gestart zolang er één of meerdere "
"instellingenvensters geopend zijn"

#: .././mainapp.py:9720 .././mainapp.py:9745
#, python-brace-format
msgid "You only have {0} / {1} Mb remaining on your device"
msgstr "Je hebt slechts {0}/{1} MB resterende schijfruimte"

#: .././mainapp.py:9748 .././mainapp.py:15885 .././mainapp.py:16001
#: .././mainapp.py:16183 .././mainwin.py:18831
msgid "Are you sure you want to continue?"
msgstr "Weet je zeker dat je wilt doorgaan?"

#: .././mainapp.py:9843
msgid ""
"1. Copy URLs into the box at the top\n"
"2. Select a destination and a format\n"
"3. Click 'Add URLs'\n"
"4. Click 'Download all'"
msgstr ""

#: .././mainapp.py:9851
msgid "There is nothing to check!"
msgstr "Er valt niks te controleren!"

#: .././mainapp.py:9855
msgid "There is nothing to download!"
msgstr "Er valt niks te downloaden!"

#: .././mainapp.py:10148
msgid "Download operation complete"
msgstr "Downloaden voltooid"

#: .././mainapp.py:10150
msgid "Download operation halted"
msgstr "Downloaden onderbroken"

#: .././mainapp.py:10154
msgid "Videos downloaded:"
msgstr "Gedownloade video's:"

#: .././mainapp.py:10155 .././config.py:25429 .././config.py:25486
msgid "Videos checked:"
msgstr "Gecontroleerde video's:"

#: .././mainapp.py:10162
msgid "Clips downloaded:"
msgstr ""

#: .././mainapp.py:10165
msgid "Video slices removed:"
msgstr ""

#: .././mainapp.py:10169 .././mainapp.py:10849 .././mainapp.py:11339
#: .././mainapp.py:11761
msgid "Time taken:"
msgstr "Verstreken tijd:"

#: .././mainapp.py:10351
msgid ""
"An update operation cannot start if one or more configuration windows are "
"still open"
msgstr ""
"Er kan geen update plaatsvinden zolang er één of meerdere "
"instellingenvensters geopend zijn"

#: .././mainapp.py:10537
msgid "Installation failed"
msgstr "Installatie mislukt"

#: .././mainapp.py:10539
msgid "Installation complete"
msgstr "Installatie voltooid"

#: .././mainapp.py:10543
msgid "Update operation failed"
msgstr "Bijwerken mislukt"

#: .././mainapp.py:10545
msgid "Update operation halted"
msgstr "Bijwerken onderbroken"

#: .././mainapp.py:10547
msgid "Update operation complete"
msgstr "Bijwerken voltooid"

#: .././mainapp.py:10549
msgid "version:"
msgstr "versie:"

#: .././mainapp.py:10553
msgid "(unknown)"
msgstr "(onbekend)"

#: .././mainapp.py:10642
msgid ""
"A refresh operation cannot start if one or more configuration windows are "
"still open"
msgstr ""
"Er kan geen verversactie plaatsvinden zolang er één of meerdere "
"instellingenvensters geopend zijn"

#: .././mainapp.py:10655
msgid ""
"During a refresh operation, Tartube analyses its data folder, looking for "
"videos that haven't yet been added to its database"
msgstr ""
"Tijdens het verversen wordt Tartube's gegevensmap doorzocht op video's die "
"nog niet zijn toegevoegd aan de databank"

#: .././mainapp.py:10659
msgid ""
"You only need to perform a refresh operation if you have manually copied "
"videos into Tartube's data folder"
msgstr ""
"Je hoeft alleen te verversen als je video's handmatig hebt gekopieerd naar "
"Tartube's gegevensmap"

#: .././mainapp.py:10666
msgid ""
"Before starting a refresh operation, you should click the 'Check all' button "
"in the main window"
msgstr ""
"Voordat je het verversen start, moet je op 'Alles controleren' in het "
"hoofdvenster klikken"

#: .././mainapp.py:10673
msgid ""
"Before starting a refresh operation, you should right-click the channel and "
"select 'Check channel'"
msgstr ""
"Voordat je het verversen start, moet je op 'Kanaal controleren' in het "
"rechtermuisknopmenu van een kanaal klikken"

#: .././mainapp.py:10680
msgid ""
"Before starting a refresh operation, you should right-click the playlist and "
"select 'Check playlist'"
msgstr ""
"Voordat je het verversen start, moet je op 'Afspeellijst controleren' in het "
"rechtermuisknopmenu van een afspeellijst klikken"

#: .././mainapp.py:10687
msgid ""
"Before starting a refresh operation, you should right-click the folder and "
"select 'Check folder'"
msgstr ""
"Voordat je het verversen start, moet je op 'Map controleren' in het "
"rechtermuisknopmenu van een map klikken"

#: .././mainapp.py:10692
msgid "Are you sure you want to proceed with the refresh operation?"
msgstr "Weet je zeker dat je wilt doorgaan?"

#: .././mainapp.py:10844
msgid "Refresh operation complete"
msgstr "Verversen voltooid"

#: .././mainapp.py:10846
msgid "Refresh operation halted"
msgstr "Verversen onderbroken"

#: .././mainapp.py:10951
msgid ""
"An info operation cannot start if one or more configuration windows are "
"still open"
msgstr ""
"Er kan geen informatiehandeling plaatsvinden zolang er één of meerdere "
"instellingenvensters geopend zijn"

#: .././mainapp.py:11064
msgid "Operation failed"
msgstr "Handeling mislukt"

#: .././mainapp.py:11066 .././downloads.py:518
msgid "Operation complete"
msgstr "Handeling voltooid"

#: .././mainapp.py:11068
msgid "Click the Output tab to see the results"
msgstr "Klik op het tabblad 'Uitvoer' om de resultaten te bekijken"

#: .././mainapp.py:11081
msgid "A new release is available!"
msgstr "Er is een nieuwe versie beschikbaar!"

#: .././mainapp.py:11083
msgid "Your installation is up to date!"
msgstr "Je installatie is actueel!"

#: .././mainapp.py:11085
msgid "Installed version:"
msgstr "Geïnstalleerde versie:"

#: .././mainapp.py:11090
msgid "Stable release:"
msgstr "Stabiele uitgave:"

#: .././mainapp.py:11095
msgid "Stable release: not found"
msgstr "Stabiele uitgave: niet gevonden"

#: .././mainapp.py:11098
msgid "Development release:"
msgstr "Ontwikkelingsuitgave:"

#: .././mainapp.py:11100
msgid "Development release: not found"
msgstr "Ontwikkelingsuitgave: niet gevonden"

#: .././mainapp.py:11206
msgid ""
"A tidy operation cannot start if one or more configuration windows are still "
"open"
msgstr ""
"Er kan geen opruimactie plaatsvinden zolang er één of meerdere "
"instellingenvensters geopend zijn"

#: .././mainapp.py:11334
msgid "Tidy operation complete"
msgstr "Opruimen voltooid"

#: .././mainapp.py:11336
msgid "Tidy operation halted"
msgstr "Opruimen onderbroken"

#: .././mainapp.py:11502 .././mainwin.py:19600
msgid "Livestream has started"
msgstr "De livestream is begonnen"

#: .././mainapp.py:11750
msgid "Process operation complete"
msgstr "Voortgangsactie voltooid"

#: .././mainapp.py:11752
msgid "Process operation halted"
msgstr "Voortgangsactie onderbroken"

#: .././mainapp.py:11756
msgid "Files processed:"
msgstr "Verwerkte bestanden:"

#: .././mainapp.py:11757
msgid "Errors:"
msgstr "Fouten:"

#: .././mainapp.py:13074 .././mainapp.py:13273
msgid "Cannot move anything to:"
msgstr "Kan niks verplaatsen naar:"

#: .././mainapp.py:13076 .././mainapp.py:13275
msgid ""
"because a file or folder with the same name already exists (although "
"Tartube's database doesn't know anything about it)"
msgstr ""
"omdat er al een bestand of map met dezelfde naam is (hoewel Tartube's "
"databank daar niks van afweet)"

#: .././mainapp.py:13080
msgid ""
"You probably created that file/folder accidentally, in which case you should "
"delete it manually before trying again"
msgstr ""
"Waarschijnlijk heb je het bestand/de map per ongeluk aangemaakt. Als dat zo "
"is, verwijder deze dan voordat je het opnieuw probeert."

#: .././mainapp.py:13094 .././mainapp.py:13293
msgid "Are you sure you want to move this channel:"
msgstr "Weet je zeker dat je het volgende kanaal wilt verplaatsen:"

#: .././mainapp.py:13096 .././mainapp.py:13295
msgid "Are you sure you want to move this playlist:"
msgstr "Weet je zeker dat je de volgende afspeellijst wilt verplaatsen:"

#: .././mainapp.py:13098 .././mainapp.py:13297
msgid "Are you sure you want to move this folder:"
msgstr "Weet je zeker dat je de volgende map wilt verplaatsen:"

#: .././mainapp.py:13103
msgid ""
"This procedure will move all downloaded files to the top level of Tartube's "
"data folder"
msgstr ""
"Deze handeling verplaatst alle gedownloade bestanden naar het bovenste "
"niveau van Tartube's gegevensmap"

#: .././mainapp.py:13144 .././mainapp.py:13355
#, python-brace-format
msgid "Could not move '{0}' (filesystem error)"
msgstr ""

#: .././mainapp.py:13215
msgid "Channels, playlists and folders can only be dragged into a folder"
msgstr ""
"Kanalen, afspeellijsten en mappen kunnen alleen worden versleept naar een map"

#: .././mainapp.py:13228
#, python-brace-format
msgid "The fixed folder '{0}' cannot be moved (but it can still be hidden)"
msgstr ""
"De vastgezette map '{0}' kan niet worden verplaatst (maar kan wél worden "
"verborgen)"

#: .././mainapp.py:13241
#, python-brace-format
msgid "The folder '{0}' can only contain videos"
msgstr "De map '{0}' mag alleen video's bevatten"

#: .././mainapp.py:13253
#, python-brace-format
msgid "The folder '{0}' can only contain other folders and videos"
msgstr ""

#: .././mainapp.py:13280
msgid ""
"You probably created that file/folder accidentally, in which case, you "
"should delete it manually before trying again"
msgstr ""
"Waarschijnlijk heb je het bestand/de map per ongeluk aangemaakt. Als dat zo "
"is, verwijder deze dan voordat je het opnieuw probeert."

#: .././mainapp.py:13299
msgid "into this folder:"
msgstr "naar deze map:"

#: .././mainapp.py:13303
msgid "This procedure will move all downloaded files to the new location"
msgstr ""
"Deze handeling verplaatst alle gedownloade bestanden naar de nieuwe locatie"

#: .././mainapp.py:13309 .././mainapp.py:13447
msgid ""
"WARNING: The destination folder is marked as temporary, so everything inside "
"it will be DELETED when Tartube restarts!"
msgstr ""
"WAARSCHUWING: de bestemming is aangemerkt als 'tijdelijk', dus alle inhoud "
"wordt VERWIJDERD als je Tartube herstart!"

#: .././mainapp.py:13425
msgid "Videos cannot be dragged into this folder"
msgstr ""

#: .././mainapp.py:13435
#, python-brace-format
msgid "Are you sure you want to move the video to '{0}'?"
msgstr ""

#: .././mainapp.py:13441
#, python-brace-format
msgid "Are you sure you want to move '{0}' videos to '{1}'?"
msgstr ""

#. Show confirmation dialogue
#: .././mainapp.py:13585
msgid "Videos moved"
msgstr ""

#: .././mainapp.py:13586
msgid "Videos not moved:"
msgstr ""

#: .././mainapp.py:13994
msgid ""
"Are you SURE you want to delete files? This procedure cannot be reversed!"
msgstr ""
"Weet je ZEKER dat je deze bestanden wilt verwijderen? Dit kan niet ongedaan "
"worden gemaakt!"

#: .././mainapp.py:15869 .././mainapp.py:15985 .././mainapp.py:16167
#, python-brace-format
msgid "The channel contains {0} item(s), so this action may take a while"
msgstr "Het kanaal bevat {0} item(s), dus het kan even duren"

#: .././mainapp.py:15875 .././mainapp.py:15991 .././mainapp.py:16173
#, python-brace-format
msgid "The playlist contains {0} item(s), so this action may take a while"
msgstr "De afspeellijst bevat {0} item(s), dus het kan even duren"

#: .././mainapp.py:15881 .././mainapp.py:15997 .././mainapp.py:16179
#, python-brace-format
msgid "The folder contains {0} item(s), so this action may take a while"
msgstr "De map bevat {0} item(s), dus het kan even duren"

#: .././mainapp.py:16247 .././mainapp.py:21912 .././mainapp.py:22044
#: .././mainapp.py:22175 .././config.py:23816
#, python-brace-format
msgid "The name '{0}' is not allowed"
msgstr "De naam '{0}' is niet toegestaan"

#: .././mainapp.py:16256 .././config.py:23807
#, python-brace-format
msgid "The name '{0}' is already in use"
msgstr "De naam '{0}' is al in gebruik"

#: .././mainapp.py:16266
#, python-brace-format
msgid "Failed to rename '{0}'"
msgstr "De naam van '{0}' kan niet worden gewijzigd"

#. Confirm the result
#: .././mainapp.py:16470
msgid "Search/replace complete"
msgstr ""

#: .././mainapp.py:16471
#, python-brace-format
msgid "Updated URLs: {0}"
msgstr ""

#: .././mainapp.py:16472
#, python-brace-format
msgid "Errors: {0}"
msgstr ""

#: .././mainapp.py:16747
msgid "Select where to save the database export"
msgstr "Kies de map waarnaar de databank moet worden geëxporteerd"

#: .././mainapp.py:16877
msgid "There is nothing to export!"
msgstr "Er valt niks te exporteren!"

#: .././mainapp.py:16917 .././mainapp.py:16962 .././mainapp.py:17015
msgid "Failed to save the database export file:"
msgstr "Het databank-exportbestand kan niet worden opgeslagen:"

#: .././mainapp.py:17023
msgid "Database export file saved to:"
msgstr "Het databank-exportbestand is opgeslagen in:"

#: .././mainapp.py:17297
msgid "Select the database export"
msgstr "Kies de databankexport"

#: .././mainapp.py:17315 .././mainapp.py:17326 .././mainapp.py:17360
msgid "Failed to load the database export file"
msgstr "Het databank-exportbestand kan niet worden geladen"

#: .././mainapp.py:17343
msgid "The database export file is invalid"
msgstr "Het databank-exportbestand is beschadigd"

#: .././mainapp.py:17374
msgid "The database export file is invalid (or empty)"
msgstr "Het databank-exportbestand is beschadigd (of blanco)"

#: .././mainapp.py:17418
msgid "Nothing was imported from the database export file"
msgstr "Er is niks geïmporteerd uit het databank-exportbestand"

#. Show a confirmation
#: .././mainapp.py:17432
msgid "Imported into database"
msgstr ""

#: .././mainapp.py:17433 .././mainwin.py:1375 .././config.py:922
#: .././config.py:15236 .././config.py:18243
msgid "Videos"
msgstr "Video's"

#: .././mainapp.py:17434 .././config.py:15269 .././config.py:18276
msgid "Channels"
msgstr "Kanalen"

#: .././mainapp.py:17435 .././config.py:15280 .././config.py:18287
msgid "Playlists"
msgstr "Afspeellijsten"

#: .././mainapp.py:17436
msgid "Folders"
msgstr "Mappen"

#: .././mainapp.py:18194
msgid ""
"The video file is missing from Tartube's data folder (try downloading the "
"video again!)"
msgstr ""
"De video is niet aanwezig in Tartube's gegevensmap. Probeer de video opnieuw "
"te downloaden."

#: .././mainapp.py:18564
msgid "Select where to save the custom download export"
msgstr ""

#: .././mainapp.py:18621
msgid "Failed to save the custom download export file:"
msgstr ""

#: .././mainapp.py:18629
msgid "Custom download exported to:"
msgstr ""

#: .././mainapp.py:18660
msgid "Select the custom download export file"
msgstr ""

#: .././mainapp.py:18679
msgid "Failed to load the custom download export file"
msgstr ""

#: .././mainapp.py:18696
msgid "The custom download export file is invalid"
msgstr ""

#: .././mainapp.py:18707
msgid "The custom download export file is invalid (or empty)"
msgstr ""

#: .././mainapp.py:19234 .././mainapp.py:19616
msgid "Select where to save the options export"
msgstr "Kies de map waarnaar de opties moeten worden geëxporteerd"

#: .././mainapp.py:19282 .././mainapp.py:19664
msgid "Failed to save the options export file:"
msgstr "Het opties-exportbestand kan niet worden opgeslagen:"

#: .././mainapp.py:19290
msgid "Download options exported to to:"
msgstr "De downloadopties zijn geëxporteerd naar:"

#: .././mainapp.py:19321 .././mainapp.py:19703
msgid "Select the options export file"
msgstr "Kies het opties-exportbestand"

#: .././mainapp.py:19340 .././mainapp.py:19722
msgid "Failed to load the options export file"
msgstr "Het opties-exportbestand kan niet worden geladen"

#: .././mainapp.py:19357 .././mainapp.py:19739
msgid "The options export file is invalid"
msgstr "Het opties-exportbestand is beschadigd"

#: .././mainapp.py:19368 .././mainapp.py:19750
msgid "The options export file is invalid (or empty)"
msgstr "Het opties-exportbestand is beschadigd (of blanco)"

#: .././mainapp.py:19672
msgid "FFmpeg options exported to to:"
msgstr "De FFmpeg-opties zijn geëxporteerd naar:"

#: .././mainapp.py:20673
msgid "Please select a destination folder"
msgstr "Kies een bestemming"

#. Prompt for confirmation
#: .././mainapp.py:20745
msgid "Are you sure you want to clear this list?"
msgstr "Weet je zeker dat je deze lijst wilt wissen?"

#. Prompt for confirmation
#: .././mainapp.py:20792
msgid "Are you sure you want to clear downloaded videos?"
msgstr "Weet je zeker dat je de gedownloade video's wilt verwijderen?"

#: .././mainapp.py:20895 .././mainwin.py:15592
msgid "Only checked/downloaded videos can be processed by FFmpeg"
msgstr "FFmpeg kan alleen aangekruiste/gedownloade video's verwerken"

#: .././mainapp.py:21012
msgid "No video(s) have been downloaded"
msgstr "Je hebt nog geen video's gedownload"

#. Prompt for confirmation
#: .././mainapp.py:21154
msgid "Are you sure you want to remove the selected item(s)?"
msgstr "Weet je zeker dat je de geselecteerde items wilt verwijderen?"

#: .././mainapp.py:21903
msgid "You must give the channel a name"
msgstr "Geef het kanaal een naam"

#: .././mainapp.py:21921 .././mainapp.py:22184
msgid "You must enter a valid URL"
msgstr "Voer een geldige url in"

#: .././mainapp.py:22036
msgid "You must give the folder a name"
msgstr "Geef de map een naam"

#: .././mainapp.py:22166
msgid "You must give the playlist a name"
msgstr "Geef de afspeellijst een naam"

#: .././mainapp.py:22321
msgid "The following videos are duplicates:"
msgstr "De volgende video's zijn dubbel:"

#: .././mainapp.py:22385
msgid "There were no livestream alerts to cancel"
msgstr "Er zijn nog geen livestream-meldingen op dit kanaal"

#: .././mainapp.py:22387
msgid "Livestream alerts for 1 video were cancelled"
msgstr "De livestream-melding van 1 video is gedempt"

#: .././mainapp.py:22390
#, python-brace-format
msgid "Livestream alerts for {0} videos were cancelled"
msgstr "De livestream-melding van {0} video's is afgebroken"

#: .././mainapp.py:22778
msgid "All Tartube data has been saved"
msgstr "Alle Tartube-gegevens zijn opgeslagen"

#: .././mainapp.py:22808
msgid "Database saved"
msgstr "De databank is opgeslagen"

#: .././mainapp.py:23093 .././mainwin.py:14404
msgid ""
"Files cannot be recovered, after being deleted. Are you sure you want to "
"continue?"
msgstr ""
"De bestanden kunnen niet worden hersteld. Weet je zeker dat je wilt doorgaan?"

#. Because livestream operations run silently in the background, when
#. the user goes to the trouble of clicking a menu item in the
#. main window's menu, tell them why nothing is happening
#: .././mainapp.py:23133
msgid "Cannot update existing livestreams because"
msgstr "De livestreams kunnen niet worden bijgewerkt omdat"

#: .././mainapp.py:23135
msgid "there is another operation running"
msgstr "er een andere handeling wordt uitgevoerd"

#: .././mainapp.py:23137
msgid "they are currently being updated"
msgstr "ze al worden bijgewerkt"

#: .././mainapp.py:23139
msgid "one or more configuration windows are open"
msgstr "er één of meerdere instellingenvensters geopend zijn"

#: .././mainapp.py:23141
msgid "there are no livestreams to update"
msgstr "er geen bij te werken livestreams zijn"

#: .././mainapp.py:23215
msgid "There is already a channel with that name"
msgstr "Er is al een kanaal met deze naam"

#: .././mainapp.py:23217
msgid "There is already a playlist with that name"
msgstr "Er is al een afspeellijst met deze naam"

#: .././mainapp.py:23219
msgid "There is already a folder with that name"
msgstr "Er is al een map met deze naam"

#: .././mainapp.py:23222
msgid "(so please choose a different name)"
msgstr "(geef een andere naam op)"

#: .././mainwin.py:886
msgid "Tartube cannot start because it cannot find its icons folder"
msgstr ""
"Tartube kan niet worden gestart omdat de pictogrammenmap niet is aangetroffen"

#. File column
#: .././mainwin.py:1025 .././config.py:9173
msgid "_File"
msgstr "_Bestand"

#: .././mainwin.py:1032
msgid "_Database preferences..."
msgstr "_Databankinstellingen..."

#: .././mainwin.py:1038
msgid "_Check database integrity"
msgstr "Databankintegriteit _controleren"

#: .././mainwin.py:1047
msgid "_Save database"
msgstr "Databank op_slaan"

#: .././mainwin.py:1053
msgid "Save _all"
msgstr "_Alles opslaan"

#: .././mainwin.py:1062
msgid "_Close to tray"
msgstr "Minimaliseren naar s_ysteemvak"

#. Quit
#: .././mainwin.py:1067 .././mainwin.py:24436
msgid "_Quit"
msgstr "_Afsluiten"

#. Edit column
#: .././mainwin.py:1072
msgid "_Edit"
msgstr "B_ewerken"

#: .././mainwin.py:1079
msgid "_System preferences..."
msgstr "_Systeeminstellingen..."

#: .././mainwin.py:1085
msgid "_General download options..."
msgstr "Al_gemene downloadopties..."

#. Media column
#: .././mainwin.py:1091 .././config.py:15958
msgid "_Media"
msgstr "_Media"

#: .././mainwin.py:1098
msgid "Add _videos..."
msgstr "Video's toe_voegen..."

#: .././mainwin.py:1104
msgid "Add _channel..."
msgstr "_Kanaal toevoegen..."

#: .././mainwin.py:1110
msgid "Add _playlist..."
msgstr "Afs_peellijst toevoegen..."

#: .././mainwin.py:1116
msgid "Add _folder..."
msgstr "_Map toevoegen..."

#: .././mainwin.py:1125
msgid "_Add many channels/playlists..."
msgstr ""

#: .././mainwin.py:1134
msgid "_Export from database..."
msgstr "_Exporteren uit databank..."

#: .././mainwin.py:1140
msgid "_Import into database..."
msgstr ""

#: .././mainwin.py:1149
msgid "_Switch between views"
msgstr "_Schakelen tussen weergaven"

#: .././mainwin.py:1157
msgid "_Hide (most) system folders"
msgstr "(Meeste) systeemmappen verber_gen"

#: .././mainwin.py:1165
msgid "Sh_ow hidden folders"
msgstr "Verborgen mappen t_onen"

#: .././mainwin.py:1178
msgid "_Add test media"
msgstr "Testmedi_a toevoegen"

#: .././mainwin.py:1186
msgid "_Run test code"
msgstr "Testcode uitvoe_ren"

#. Operations column
#. Add this tab...
#: .././mainwin.py:1192 .././config.py:19806
msgid "_Operations"
msgstr "_Handelingen"

#. Check all
#: .././mainwin.py:1199 .././mainwin.py:24407
msgid "_Check all"
msgstr "Alles _controleren"

#. Download all
#: .././mainwin.py:1205 .././mainwin.py:24414
msgid "_Download all"
msgstr "Alles _downloaden"

#: .././mainwin.py:1212
msgid "C_ustom download all"
msgstr "Alles aangepast do_wnloaden"

#: .././mainwin.py:1220
msgid "_Refresh database..."
msgstr "Databank ve_rversen..."

#: .././mainwin.py:1230
msgid "U_pdate"
msgstr "Bijwer_ken"

#: .././mainwin.py:1236 .././mainwin.py:3419
msgid "_Test"
msgstr "_Testen"

#: .././mainwin.py:1245
msgid "_Install FFmpeg..."
msgstr "FFmpeg _installeren..."

#: .././mainwin.py:1256
msgid "Tidy up _files..."
msgstr "Bestanden _opruimen..."

#: .././mainwin.py:1267 .././mainwin.py:24425
msgid "_Stop current operation"
msgstr "Huidige handeling af_breken"

#: .././mainwin.py:1275
msgid "_Stop after current videos"
msgstr ""

#. Livestreams column
#: .././mainwin.py:1283
msgid "_Livestreams"
msgstr "_Livestreams"

#: .././mainwin.py:1290
msgid "_Livestream preferences..."
msgstr "_Livestream-instellingen..."

#: .././mainwin.py:1299
msgid "_Update existing livestreams"
msgstr "Aanwe_zige livestreams bijwerken"

#: .././mainwin.py:1304
msgid "_Cancel all livestream alerts"
msgstr "Alle livestream-mel_dingen dempen"

#. Help column
#: .././mainwin.py:1309
msgid "_Help"
msgstr "_Hulp"

#: .././mainwin.py:1315
msgid "_About..."
msgstr "_Over..."

#: .././mainwin.py:1323
msgid "Check for _updates"
msgstr "Controleren op _updates"

#: .././mainwin.py:1329
msgid "Go to _website"
msgstr "Ga naar _website"

#: .././mainwin.py:1338
msgid "Send _feedback"
msgstr "_Feedback versturen"

#: .././mainwin.py:1385
msgid "Add new video(s)"
msgstr "Video('s) toevoegen"

#: .././mainwin.py:1394 .././mainwin.py:23042 .././media.py:82
msgid "Channel"
msgstr "Kanaal"

#: .././mainwin.py:1404
msgid "Add a new channel"
msgstr "Kanaal toevoegen"

#: .././mainwin.py:1415 .././mainwin.py:23044 .././media.py:84
msgid "Playlist"
msgstr "Afspeellijst"

#: .././mainwin.py:1425
msgid "Add a new playlist"
msgstr "Afspeellijst toevoegen"

#: .././mainwin.py:1436 .././mainwin.py:23046 .././media.py:86
msgid "Folder"
msgstr "Map"

#: .././mainwin.py:1446
msgid "Add a new folder"
msgstr "Map toevoegen"

#: .././mainwin.py:1460 .././config.py:19632
msgid "Check"
msgstr "Controleren"

#: .././mainwin.py:1471 .././mainwin.py:1715 .././mainwin.py:3950
#: .././mainwin.py:4231
msgid "Check all videos, channels, playlists and folders"
msgstr "Controleer alle video's, kanalen, afspeellijsten en mappen"

#. Link not clickable
#. Because of an unexplained Gtk problem, there is usually a crash after
#. this function returns. Workaround is to make the label unclickable,
#. then use a Glib timer to restore it (after some small fraction of a
#. second)
#. Link not clickable
#: .././mainwin.py:1481 .././mainwin.py:20840 .././mainwin.py:20852
#: .././mainwin.py:20857 .././mainwin.py:20865 .././mainwin.py:21143
#: .././mainwin.py:21155 .././mainwin.py:21890 .././mainwin.py:23231
#: .././mainwin.py:23243 .././mainwin.py:23269 .././config.py:19508
#: .././config.py:19634
msgid "Download"
msgstr "Downloaden"

#: .././mainwin.py:1492 .././mainwin.py:1723 .././mainwin.py:3958
#: .././mainwin.py:4237
msgid "Download all videos, channels, playlists and folders"
msgstr "Download alle video's, kanalen, afspeellijsten en mappen"

#: .././mainwin.py:1507 .././config.py:9858 .././config.py:10043
#: .././config.py:10498 .././config.py:10705 .././config.py:13130
#: .././config.py:13303
msgid "Stop"
msgstr "Afbreken"

#: .././mainwin.py:1519
msgid "Stop the current operation"
msgstr "Breek de huidige handeling af"

#: .././mainwin.py:1531 .././config.py:17409
msgid "Switch"
msgstr "Andere weergave"

#: .././mainwin.py:1542
msgid "Switch between simple and complex views"
msgstr "Schakel tussen de eenvoudige en uitgebreide weergave"

#: .././mainwin.py:1555 .././mainwin.py:3466
msgid "Hide"
msgstr "Verbergen"

#: .././mainwin.py:1557 .././mainwin.py:3473
msgid "Show"
msgstr "Tonen"

#: .././mainwin.py:1569 .././mainwin.py:3468
msgid "Hide (most) system folders"
msgstr "(Meeste) systeemmappen verbergen"

#: .././mainwin.py:1573 .././mainwin.py:3475
msgid "Show all system folders"
msgstr "Alle systeemmappen tonen"

#: .././mainwin.py:1588
msgid "Quit"
msgstr "Afsluiten"

#: .././mainwin.py:1598
msgid "Close Tartube"
msgstr "Tartube sluiten"

#: .././mainwin.py:1620 .././config.py:5856 .././config.py:10919
#: .././config.py:17671 .././config.py:18674
msgid "_Videos"
msgstr "_Video's"

#: .././mainwin.py:1628
msgid "_Progress"
msgstr "_Voortgang"

#: .././mainwin.py:1636
msgid "_Classic Mode"
msgstr "_Klassieke modus"

#: .././mainwin.py:1645 .././config.py:5574
msgid "_Output"
msgstr "Uitv_oer"

#: .././mainwin.py:1654 .././config.py:13911 .././config.py:14901
msgid "_Errors / Warnings"
msgstr "Fout_en/Waarschuwingen"

#: .././mainwin.py:1713 .././mainwin.py:3948 .././mainwin.py:4228
msgid "Check all"
msgstr "Alles controleren"

#: .././mainwin.py:1721 .././mainwin.py:3033 .././mainwin.py:3956
#: .././mainwin.py:17645
msgid "Download all"
msgstr "Alles downloaden"

#: .././mainwin.py:1739 .././mainwin.py:3037 .././mainwin.py:3974
#: .././mainwin.py:17636
msgid "Custom download all"
msgstr ""

#: .././mainwin.py:1742 .././mainwin.py:3977 .././mainwin.py:4251
msgid ""
"Perform a custom download of all videos, channels, playlists and folders"
msgstr ""

#: .././mainwin.py:1759 .././mainwin.py:3994 .././mainwin.py:4258
msgid "Select the custom download to use"
msgstr ""

#: .././mainwin.py:1816
msgid "Page"
msgstr "Pagina"

#: .././mainwin.py:1827
msgid "Set visible page"
msgstr "Zichtbare pagina instellen"

#: .././mainwin.py:1850 .././mainwin.py:2254 .././mainwin.py:2340
#: .././mainwin.py:2861
msgid "Size"
msgstr "Grootte"

#: .././mainwin.py:1860
msgid "Set page size"
msgstr "Paginagrootte instellen"

#: .././mainwin.py:1881
msgid "Go to first page"
msgstr "Ga naar eerste pagina"

#: .././mainwin.py:1896
msgid "Go to previous page"
msgstr "Ga naar vorige pagina"

#: .././mainwin.py:1913
msgid "Go to next page"
msgstr "Ga naar volgende pagina"

#: .././mainwin.py:1928
msgid "Go to last page"
msgstr "Ga naar laatste pagina"

#: .././mainwin.py:1943
msgid "Scroll up"
msgstr "Omhoog scrollen"

#: .././mainwin.py:1958
msgid "Scroll down"
msgstr "Omlaag scrollen"

#: .././mainwin.py:1977 .././mainwin.py:4437
msgid "Show more settings"
msgstr "Meer instellingen tonen"

#: .././mainwin.py:1990
msgid "Sort"
msgstr "Sorteren"

#: .././mainwin.py:1996 .././config.py:12867
msgid "Upload time"
msgstr "Uploadtijd"

#: .././mainwin.py:1997 .././mainwin.py:3198 .././mainwin.py:24828
#: .././mainwin.py:27404 .././config.py:2860 .././config.py:10943
#: .././config.py:17973 .././config.py:19508 .././config.py:20357
#: .././config.py:22109 .././config.py:22384
msgid "Name"
msgstr "Naam"

#: .././mainwin.py:1998
msgid "Download time"
msgstr "Downloadtijd"

#: .././mainwin.py:1999
msgid "Database ID"
msgstr "Databank-id"

#: .././mainwin.py:2026
msgid "Resort videos"
msgstr "Video's herordenen"

#: .././mainwin.py:2034
msgid "Thumbnail size"
msgstr "Miniatuurgrootte"

#: .././mainwin.py:2064
msgid "Frame"
msgstr "Frame"

#: .././mainwin.py:2078
msgid "Icons"
msgstr "Pictogrammen"

#: .././mainwin.py:2094
msgid "Filter"
msgstr "Filteren"

#: .././mainwin.py:2102
msgid "Enter search text"
msgstr "Voer zoektekst in"

#: .././mainwin.py:2107
msgid "Regex"
msgstr "Regex"

#: .././mainwin.py:2115
msgid "Select if search text is a regex"
msgstr "Kies dit als de zoektekst een reguliere uitdrukking is"

#: .././mainwin.py:2132
msgid "Filter videos"
msgstr "Video's filteren"

#: .././mainwin.py:2149
msgid "Cancel filter"
msgstr "Filter wissen"

#: .././mainwin.py:2160
msgid "Find date"
msgstr "Datum zoeken"

#: .././mainwin.py:2173
msgid "Find videos by date"
msgstr "Video's zoeken op datum"

#: .././mainwin.py:2190
msgid "Cancel find videos by date"
msgstr "Video's zoeken op datum annuleren"

#: .././mainwin.py:2247
msgid "TRANSLATOR'S NOTE: Ext is short for a file extension, e.g. .EXE"
msgstr "TRANSLATOR'S NOTE: Ext is short for a file extension, e.g. .EXE"

#: .././mainwin.py:2252 .././mainwin.py:2859 .././config.py:9315
msgid "Source"
msgstr "Bron"

#: .././mainwin.py:2252 .././mainwin.py:2859
msgid "Status"
msgstr "Status"

#: .././mainwin.py:2253 .././mainwin.py:2860
msgid "Incoming file"
msgstr "Inkomend bestand"

#: .././mainwin.py:2253 .././mainwin.py:2860
msgid "Ext"
msgstr "Ext."

#: .././mainwin.py:2253 .././mainwin.py:2860
msgid "Speed"
msgstr "Snelheid"

#: .././mainwin.py:2253 .././mainwin.py:2860
msgid "ETA"
msgstr "Verwacht"

#: .././mainwin.py:2340 .././config.py:14767
msgid "New videos"
msgstr "Nieuwe video's"

#: .././mainwin.py:2340 .././config.py:438 .././config.py:12837
msgid "Duration"
msgstr "Duur"

#: .././mainwin.py:2341
msgid "Date"
msgstr "Datum"

#: .././mainwin.py:2341 .././config.py:12715
msgid "File"
msgstr "Bestand"

#: .././mainwin.py:2341
msgid "Downloaded to"
msgstr "Gedownload naar"

#: .././mainwin.py:2402
msgid "Max downloads"
msgstr "Max. aantal downloads"

#: .././mainwin.py:2425
msgid "D/L speed (KiB/s)"
msgstr "Downloadsnelheid (in KiB/s)"

#: .././mainwin.py:2449 .././mainwin.py:4643
msgid "Alternative limits do not currently apply"
msgstr ""

#: .././mainwin.py:2460 .././config.py:4198
msgid "Video resolution"
msgstr "Videoresolutie"

#: .././mainwin.py:2495
msgid "Hide rows when they are finished"
msgstr "Rijen verbergen na afronden"

#: .././mainwin.py:2508
msgid "Add newest videos to the top of the list"
msgstr "Nieuwste video's bovenaan de lijst plaatsen"

#: .././mainwin.py:2579
msgid "This tab emulates the classic youtube-dl-gui interface"
msgstr "Dit tabblad bootst de klassieke youtube-dl-gui-vormgeving na"

#: .././mainwin.py:2587
msgid "Videos downloaded here are not added to Tartube's database"
msgstr ""
"Video's die hier worden gedownload worden niet toegevoegd aan Tartube's "
"databank"

#: .././mainwin.py:2609
msgid "Open the Classic Mode menu"
msgstr "Menu van klassieke modus openen"

#. Second row - a textview for entering URLs. If automatic copy/paste is
#. enabled, URLs are automatically copied into this textview
#. --------------------------------------------------------------------
#. Initial widgets
#: .././mainwin.py:2616 .././mainwin.py:24729
msgid "Enter URLs below"
msgstr "Voer hieronder url's in"

#. Third row - widgets to set the download destination and video/audio
#. format. The user clicks the 'Add URLs' button to create dummy
#. media.Video objects for each URL. Each object is associated with
#. the specified destination and format
#. --------------------------------------------------------------------
#. Destination directory
#: .././mainwin.py:2660
msgid "Destination:"
msgstr "Bestemming:"

#: .././mainwin.py:2697
msgid "Add a new destination folder"
msgstr "Bestemming toevoegen"

#: .././mainwin.py:2716
msgid "Open the destination folder"
msgstr "Bestemming openen"

#. Video/audio format
#: .././mainwin.py:2721
msgid "Format:"
msgstr "Formaat:"

#. (Dummy items in the combo)
#: .././mainwin.py:2725 .././mainwin.py:17365 .././config.py:20357
#: .././config.py:22109
msgid "Default"
msgstr "Standaard"

#: .././mainwin.py:2725 .././mainwin.py:17366
msgid "Video:"
msgstr "Video:"

#: .././mainwin.py:2729 .././mainwin.py:17367
msgid "Audio:"
msgstr "Audio:"

#: .././mainwin.py:2758
msgid "Download in this format"
msgstr ""

#: .././mainwin.py:2767
msgid "Convert to this format using FFmpeg/AVConv"
msgstr ""

#: .././mainwin.py:2795
msgid "Add URLs"
msgstr "URL's toevoegen"

#: .././mainwin.py:2801
msgid "Add these URLs"
msgstr "Deze url's toevoegen"

#: .././mainwin.py:2912
msgid "Remove from list"
msgstr "Verwijderen van lijst"

#: .././mainwin.py:2935
msgid "Play video"
msgstr "Video afspelen"

#. (Signal connect appears below)
#: .././mainwin.py:2951 .././config.py:4700 .././config.py:17446
#: .././config.py:19573
msgid "Move up"
msgstr "Omhoog verplaatsen"

#. (Signal connect appears below)
#: .././mainwin.py:2972 .././config.py:4704 .././config.py:17454
#: .././config.py:19582
msgid "Move down"
msgstr "Omlaag verplaatsen"

#: .././mainwin.py:2988
msgid "Re-download"
msgstr "Opnieuw downloaden"

#: .././mainwin.py:3011
msgid "Stop download"
msgstr "Downloaden afbreken"

#: .././mainwin.py:3029
msgid "Process with FFmpeg"
msgstr "Verwerken met FFmpeg"

#: .././mainwin.py:3045 .././mainwin.py:17648
msgid "Download the URLs above"
msgstr "Bovenstaande url's downloaden"

#: .././mainwin.py:3049 .././mainwin.py:17639
msgid "Perform a custom download on the URLs above"
msgstr ""

#: .././mainwin.py:3053
msgid "Clear all"
msgstr "Alles wissen"

#: .././mainwin.py:3065 .././mainwin.py:3076
msgid "Clear the URLs above"
msgstr "Bovenstaande url's wissen"

#: .././mainwin.py:3069
msgid "Clear downloaded"
msgstr "Gedownloade bestanden wissen"

#: .././mainwin.py:3117
msgid "Maximum page size"
msgstr "Maximale paginagrootte"

#: .././mainwin.py:3198 .././config.py:13628 .././config.py:19508
msgid "Time"
msgstr "Tijd"

#: .././mainwin.py:3199
msgid "Message"
msgstr "Bericht"

#: .././mainwin.py:3238
msgid "Show Tartube errors"
msgstr "Tartube-fouten tonen"

#: .././mainwin.py:3251
msgid "Show Tartube warnings"
msgstr "Tartube-waarschuwingen tonen"

#: .././mainwin.py:3264
msgid "Show server errors"
msgstr "Serverfouten tonen"

#: .././mainwin.py:3282
msgid "Show server warnings"
msgstr "Serverwaarschuwingen tonen"

#: .././mainwin.py:3300
msgid "Show dates"
msgstr ""

#: .././mainwin.py:3312 .././config.py:9955 .././config.py:10159
#: .././config.py:10595 .././config.py:10822 .././config.py:13218
#: .././config.py:13402 .././config.py:16059
msgid "Clear list"
msgstr "Lijst wissen"

#: .././mainwin.py:3831
msgid "Checking..."
msgstr "Bezig met controleren..."

#: .././mainwin.py:3833
msgid "Downloading..."
msgstr "Bezig met downloaden…"

#: .././mainwin.py:3835
msgid "Refreshing..."
msgstr "Bezig met verversen..."

#: .././mainwin.py:3837
msgid "Tidying..."
msgstr "Bezig met opruimen..."

#: .././mainwin.py:3839
msgid "FFmpeg processing..."
msgstr "Bezig met FFmpeg-verwerking..."

#: .././mainwin.py:4203
msgid "Installing FFmpeg"
msgstr ""

#: .././mainwin.py:4205
msgid "Updating downloader"
msgstr ""

#: .././mainwin.py:4207
msgid "Fetching formats"
msgstr ""

#: .././mainwin.py:4209
msgid "Fetching subtitles"
msgstr ""

#: .././mainwin.py:4211
msgid "Testing downloader"
msgstr ""

#: .././mainwin.py:4213
msgid "Contacting website"
msgstr "Bezig met openen van website"

#: .././mainwin.py:4466
msgid "Show fewer settings"
msgstr "Minder instellingen tonen"

#: .././mainwin.py:4633
msgid "Alternative limits currently apply"
msgstr ""

#: .././mainwin.py:4849
msgid "_Check channel"
msgstr "Kanaal _controleren"

#: .././mainwin.py:4851
msgid "_Check playlist"
msgstr "Afspeellijst _controleren"

#: .././mainwin.py:4853
msgid "_Check folder"
msgstr "Map _controleren"

#: .././mainwin.py:4874
msgid "_Download channel"
msgstr "Kanaal _downloaden"

#: .././mainwin.py:4876
msgid "_Download playlist"
msgstr "Afspeellijst _downloaden"

#: .././mainwin.py:4878
msgid "_Download folder"
msgstr "Map downloaden"

#: .././mainwin.py:4899
msgid "C_ustom download channel"
msgstr "Kanaal aangepast do_wnloaden"

#: .././mainwin.py:4901
msgid "C_ustom download playlist"
msgstr "Afspeellijst aangepast do_wnloaden"

#: .././mainwin.py:4903
msgid "C_ustom download folder"
msgstr "Map aangepast do_wnloaden"

#: .././mainwin.py:4950
msgid "_Empty folder"
msgstr "L_ege map"

#: .././mainwin.py:4962
msgid "_All contents"
msgstr "_Alle inhoud"

#: .././mainwin.py:4980
msgid "_Remove videos"
msgstr "Video's ve_rwijderen"

#: .././mainwin.py:4992
msgid "_Just folder videos"
msgstr "Alleen mapv_ideo's"

#: .././mainwin.py:4998
msgid "Channel co_ntents"
msgstr "Kanaali_nhoud"

#: .././mainwin.py:5000
msgid "Playlist co_ntents"
msgstr "Afspeellijsti_nhoud"

#: .././mainwin.py:5002
msgid "Folder co_ntents"
msgstr "Mapi_nhoud"

#: .././mainwin.py:5014
msgid "_Move to top level"
msgstr "Verplaatsen naar bovenste _niveau"

#: .././mainwin.py:5032
msgid "_Convert to playlist"
msgstr "_Omzetten naar afspeellijst"

#: .././mainwin.py:5034
msgid "_Convert to channel"
msgstr "_Omzetten naar kanaal"

#: .././mainwin.py:5057
msgid "_Hide folder"
msgstr "Map ver_bergen"

#: .././mainwin.py:5067
msgid "_Rename channel..."
msgstr "Kanaalnaam wijzi_gen..."

#: .././mainwin.py:5069
msgid "_Rename playlist..."
msgstr "Afspee_llijstnaam wijzigen..."

#: .././mainwin.py:5071
msgid "_Rename folder..."
msgstr "Mapnaam _wijzigen..."

#: .././mainwin.py:5088
msgid "Set _nickname..."
msgstr "Bij_naam instellen..."

#: .././mainwin.py:5103
msgid "Set _URL..."
msgstr "_URL instellen..."

#: .././mainwin.py:5115
msgid "Set _download destination..."
msgstr "_Downloadbestemming instellen..."

#: .././mainwin.py:5133
msgid "_Export channel..."
msgstr "Kanaal _exporteren..."

#: .././mainwin.py:5135
msgid "_Export playlist..."
msgstr "Afspeellijst _exporteren..."

#: .././mainwin.py:5137
msgid "_Export folder..."
msgstr "Map _exporteren..."

#: .././mainwin.py:5150
msgid "Re_fresh channel"
msgstr "Kanaal ver_versen"

#: .././mainwin.py:5152
msgid "Re_fresh playlist"
msgstr "Afspeellijst ver_versen"

#: .././mainwin.py:5154
msgid "Re_fresh folder"
msgstr "Map ver_versen"

#: .././mainwin.py:5171
msgid "_Tidy up channel"
msgstr "Kanaal op_ruimen"

#: .././mainwin.py:5173
msgid "_Tidy up playlist"
msgstr "Afspeellijs_t opruimen"

#: .././mainwin.py:5175
msgid "_Tidy up folder"
msgstr "Map op_ruimen"

#: .././mainwin.py:5192
msgid "Add to _Classic Mode tab"
msgstr "Toevoegen aan _klassieke modus"

#: .././mainwin.py:5206
msgid "Channel _actions"
msgstr "Kanaal_acties"

#: .././mainwin.py:5208
msgid "Playlist _actions"
msgstr "Afspeellijst_acties"

#: .././mainwin.py:5210
msgid "Folder _actions"
msgstr "Map_acties"

#: .././mainwin.py:5230 .././mainwin.py:5969
msgid "_Apply download options..."
msgstr "Downloadopties toep_assen..."

#: .././mainwin.py:5248 .././mainwin.py:5983
msgid "_Remove download options"
msgstr "Downloadopties wissen"

#: .././mainwin.py:5264 .././mainwin.py:5995
msgid "_Edit download options..."
msgstr "Downloadopties aanpass_en..."

#: .././mainwin.py:5280
msgid "Add to s_cheduled download..."
msgstr "Toevoegen aan in_geplande downloads..."

#: .././mainwin.py:5290
msgid "_Show system command..."
msgstr "_Systeemopdracht tonen..."

#: .././mainwin.py:5309
msgid "Set _removal time..."
msgstr ""

#: .././mainwin.py:5322
msgid "_Don't add videos to Tartube's database"
msgstr ""

#: .././mainwin.py:5334
msgid "_Disable checking/downloading"
msgstr "Controleren/_Downloaden uitschakelen"

#: .././mainwin.py:5346
msgid "_Just disable downloading"
msgstr "Alleen downloaden u_itschakelen"

#: .././mainwin.py:5367 .././mainwin.py:6054
msgid "D_ownloads"
msgstr "D_ownloads"

#: .././mainwin.py:5378
msgid "Channel _properties..."
msgstr "Kanaalin_formatie..."

#: .././mainwin.py:5380
msgid "Playlist _properties..."
msgstr "Afs_peellijstinformatie..."

#: .././mainwin.py:5382
msgid "Folder _properties..."
msgstr "Ma_pinformatie..."

#: .././mainwin.py:5398
msgid "_Default location"
msgstr "Stan_daardlocatie"

#: .././mainwin.py:5411
msgid "_Actual location"
msgstr "D_aadwerkelijke locatie"

#: .././mainwin.py:5425
msgid "_Show"
msgstr "_Tonen"

#: .././mainwin.py:5434
msgid "D_elete channel"
msgstr "Kanaal v_erwijderen"

#: .././mainwin.py:5436
msgid "D_elete playlist"
msgstr "Afspeellijst v_erwijderen"

#: .././mainwin.py:5438
msgid "D_elete folder"
msgstr "Map v_erwijderen"

#: .././mainwin.py:5536
msgid "_Check video"
msgstr "Video _controleren"

#: .././mainwin.py:5560
msgid "_Download video"
msgstr "Video _downloaden"

#: .././mainwin.py:5583
msgid "Re-_download this video"
msgstr "Video opnieuw _downloaden"

#: .././mainwin.py:5601
msgid "C_ustom download video"
msgstr "Video aangepast do_wnloaden"

#: .././mainwin.py:5619 .././mainwin.py:5931
msgid "Download and _watch"
msgstr "Do_wnloaden en bekijken"

#: .././mainwin.py:5639 .././mainwin.py:7444
msgid "Watch in _player"
msgstr "Bekijken in s_peler"

#: .././mainwin.py:5654 .././mainwin.py:5665 .././mainwin.py:7456
#: .././mainwin.py:7474
msgid "Watch on _website"
msgstr "Bekijken op _website"

#: .././mainwin.py:5679 .././mainwin.py:7488
msgid "_YouTube"
msgstr "_YouTube"

#: .././mainwin.py:5689 .././mainwin.py:7498
msgid "_HookTube"
msgstr "_HookTube"

#: .././mainwin.py:5699 .././mainwin.py:7508
msgid "_Invidious"
msgstr "_Invidious"

#: .././mainwin.py:5709 .././mainwin.py:7518
msgid "TRANSLATOR'S NOTE: Watch on YouTube, Watch on HookTube, etc"
msgstr "TRANSLATOR'S NOTE: Watch on YouTube, Watch on HookTube, etc"

#: .././mainwin.py:5714 .././mainwin.py:7523
msgid "W_atch on"
msgstr "Bekijken _op"

#: .././mainwin.py:5728
msgid "Create video cl_ip..."
msgstr ""

#: .././mainwin.py:5734
msgid "Download video cl_ip..."
msgstr ""

#: .././mainwin.py:5750
msgid "_Remove video slices..."
msgstr ""

#: .././mainwin.py:5765 .././mainwin.py:7544
msgid "_Process with FFmpeg..."
msgstr "Verwerken met FFm_peg..."

#: .././mainwin.py:5779
msgid "_Special"
msgstr ""

#: .././mainwin.py:5789 .././mainwin.py:7558
msgid "Add to C_lassic Mode tab"
msgstr ""

#: .././mainwin.py:5810
msgid "Auto _notify"
msgstr "Automatisch melde_n"

#: .././mainwin.py:5826
msgid "Auto _sound alarm"
msgstr "Automati_sch geluid"

#: .././mainwin.py:5841
msgid "Auto _open"
msgstr "Automatisch _openen"

#: .././mainwin.py:5854
msgid "_Download on start"
msgstr "_Downloaden na starten"

#: .././mainwin.py:5869
msgid "Download on _stop"
msgstr "Downloaden na _stoppen"

#: .././mainwin.py:5887
msgid "Not a _livestream"
msgstr "Geen _livestream"

#: .././mainwin.py:5897
msgid "_Livestream"
msgstr "_Livestream"

#: .././mainwin.py:5910 .././mainwin.py:7577
msgid "_Mark for download"
msgstr "_Markeren als download"

#: .././mainwin.py:5921 .././mainwin.py:7589
msgid "_Download"
msgstr "_Downloaden"

#: .././mainwin.py:5941 .././mainwin.py:7610 .././config.py:18168
msgid "_Temporary"
msgstr "_Tijdelijk"

#: .././mainwin.py:6011
msgid "Show system _command"
msgstr "Systeemopdra_cht tonen"

#: .././mainwin.py:6021
msgid "_Test system command"
msgstr "Systeemopdracht _testen"

#: .././mainwin.py:6036
msgid "_Disable downloads"
msgstr "_Downloads uitschakelen"

#: .././mainwin.py:6069
msgid "Video is _archived"
msgstr "De video is ge_archiveerd"

#: .././mainwin.py:6082
msgid "Video is _bookmarked"
msgstr "De video is toegevoegd aan de _bladwijzers"

#: .././mainwin.py:6093
msgid "Video is _favourite"
msgstr "De video is toegevoegd aan de _favorieten"

#: .././mainwin.py:6104
msgid "Video is _missing"
msgstr "De video o_ntbreekt"

#: .././mainwin.py:6120
msgid "Video is _new"
msgstr "De video is _nieuw"

#: .././mainwin.py:6133
msgid "Video is in _waiting list"
msgstr "De video staat op de _wachtlijst"

#: .././mainwin.py:6144
msgid "_Mark video"
msgstr "Video _markeren"

#: .././mainwin.py:6155
msgid "_Location"
msgstr "_Locatie"

#: .././mainwin.py:6167
msgid "_Properties..."
msgstr "Eigenscha_ppen..."

#: .././mainwin.py:6179
msgid "_Show video"
msgstr "Video _tonen"

#: .././mainwin.py:6188
msgid "Available _formats"
msgstr "Beschikbare _formaten"

#: .././mainwin.py:6198
msgid "Available _subtitles"
msgstr "Be_schikbare ondertiteling"

#: .././mainwin.py:6208
msgid "_Fetch"
msgstr "_Ophalen"

#. Delete video
#: .././mainwin.py:6219
msgid "D_elete video"
msgstr "Video v_erwijderen"

#. Check/download videos
#: .././mainwin.py:6326
msgid "_Check videos"
msgstr "Video's _controleren"

#: .././mainwin.py:6346
msgid "_Download videos"
msgstr "Video's _downloaden"

#: .././mainwin.py:6369
msgid "C_ustom download videos"
msgstr "Video's aan_gepast downloaden"

#: .././mainwin.py:6401
msgid "_Archived"
msgstr "Ge_archiveerd"

#: .././mainwin.py:6412
msgid "Not a_rchived"
msgstr "Niet gea_rchiveerd"

#: .././mainwin.py:6426
msgid "_Bookmarked"
msgstr "In _bladwijzers"

#: .././mainwin.py:6437
msgid "Not b_ookmarked"
msgstr "Niet in b_ladwijzers"

#: .././mainwin.py:6451
msgid "_Favourite"
msgstr "_Favoriet"

#: .././mainwin.py:6462
msgid "Not fa_vourite"
msgstr "Geen fa_voriet"

#: .././mainwin.py:6476
msgid "_Missing"
msgstr "O_ntbreekt"

#: .././mainwin.py:6489
msgid "Not m_issing"
msgstr "Ontbreekt n_iet"

#: .././mainwin.py:6505
msgid "_New"
msgstr "_Nieuw"

#: .././mainwin.py:6516
msgid "Not n_ew"
msgstr "Niet ni_euw"

#: .././mainwin.py:6530
msgid "In _waiting list"
msgstr "Op _wachtlijst"

#: .././mainwin.py:6541
msgid "Not in w_aiting list"
msgstr "Niet op w_achtlijst"

#: .././mainwin.py:6552
msgid "_Mark videos"
msgstr "Video's _markeren"

#: .././mainwin.py:6561
msgid "Show p_roperties..."
msgstr "Eigensc_happen tonen..."

#. Delete videos
#: .././mainwin.py:6576
msgid "D_elete videos"
msgstr "Video's verwijd_eren"

#. Stop check/download
#: .././mainwin.py:6641
msgid "_Stop now"
msgstr "Nu _afbreken"

#: .././mainwin.py:6655
msgid "Stop after this _video"
msgstr "Afbreken na deze _video"

#: .././mainwin.py:6670
msgid "Stop after these v_ideos"
msgstr "Afbreken na deze v_ideo's"

#: .././mainwin.py:6685
msgid "Download _next"
msgstr "Volge_nde downloaden"

#: .././mainwin.py:6697
msgid "Download _last"
msgstr "_Laatste downloaden"

#: .././mainwin.py:6720
msgid "Watch on _YouTube"
msgstr "Bekijken op _YouTube"

#: .././mainwin.py:6730
msgid "Watch on _HookTube"
msgstr "Bekijken op _HookTube"

#: .././mainwin.py:6740
msgid "Watch on _Invidious"
msgstr "Bekijken op _Invidious"

#: .././mainwin.py:6752
msgid "Watch on _Website"
msgstr "Bekijken op _website"

#: .././mainwin.py:6852
msgid "_Delete video(s)"
msgstr "Video('s) verwij_deren"

#: .././mainwin.py:6922
msgid "Choose a custom download:"
msgstr ""

#: .././mainwin.py:6998
msgid "_Enable automatic copy/paste"
msgstr "Automatisch kopiëren/plakken inschak_elen"

#: .././mainwin.py:7010
msgid "_Remember URLs"
msgstr "U_RL's onthouden"

#: .././mainwin.py:7025
msgid "_Set download options"
msgstr "Downloadopties in_stellen"

#: .././mainwin.py:7036
msgid "Use _default download options"
msgstr "Stan_daard downloadopties gebruiken"

#: .././mainwin.py:7048
msgid "_Edit download options"
msgstr "Downloadopties aanpass_en"

#: .././mainwin.py:7062
msgid "Enable _custom downloads"
msgstr "Aangepast downloaden ins_chakelen"

#: .././mainwin.py:7075
msgid "Custom downloads _preferences..."
msgstr "Aange_paste downloadinstellingen..."

#: .././mainwin.py:7090 .././config.py:17804
msgid "_Update"
msgstr "Bij_werken"

#: .././mainwin.py:7143
msgid "Copy file _path"
msgstr "Bestands_pad kopiëren"

#. Copy URL
#: .././mainwin.py:7155
msgid "Copy _URL"
msgstr "_URL kopiëren"

#: .././mainwin.py:7167
msgid "Copy system _command"
msgstr "Systeemopdra_cht kopiëren"

#: .././mainwin.py:7183
msgid "_Open destination(s)"
msgstr "Bestemming(en) _openen"

#: .././mainwin.py:7224
msgid "Mark as _archived"
msgstr "Markeren als ge_archiveerd"

#: .././mainwin.py:7235
msgid "Mark as not a_rchived"
msgstr "Markeren als niet-gea_rchiveerd"

#: .././mainwin.py:7249
msgid "Mark as _bookmarked"
msgstr "Toevoegen aan _bladwijzers"

#: .././mainwin.py:7261
msgid "Mark as not b_ookmarked"
msgstr "Verwijderen uit b_ladwijzers"

#: .././mainwin.py:7274
msgid "Mark as _favourite"
msgstr "Toevoegen aan _favorieten"

#: .././mainwin.py:7287
msgid "Mark as not fa_vourite"
msgstr "Verwijderen uit fa_vorieten"

#: .././mainwin.py:7301
msgid "Mark as _missing"
msgstr "_Markeren als ontbrekend"

#: .././mainwin.py:7314
msgid "Mark as not m_issing"
msgstr "Markeren als n_iet-ontbrekend"

#: .././mainwin.py:7331
msgid "Mark as _new"
msgstr "Markeren als _nieuw"

#: .././mainwin.py:7343
msgid "Mark as not n_ew"
msgstr "Markeren als niet-ni_euw"

#: .././mainwin.py:7357
msgid "Mark as in _waiting list"
msgstr "Toevoegen aan _wachtlijst"

#: .././mainwin.py:7369
msgid "Mark as not in wai_ting list"
msgstr "Verwijderen uit wachtl_ijst"

#: .././mainwin.py:7424
msgid "D_ownload and watch"
msgstr "D_ownloaden en bekijken"

#: .././mainwin.py:7533
msgid "Mark as _not livestreams"
msgstr "Markeren als gee_n livestream"

#: .././mainwin.py:7599
msgid "_Download and watch"
msgstr "_Downloaden en bekijken"

#: .././mainwin.py:8423
msgid ""
"TRANSLATOR'S NOTE: V = number of videos B = (number of videos) bookmarked D "
"= downloaded F = favourite L = live/livestream M = missing N = new W = in "
"waiting list E = (number of) errors W = warnings"
msgstr ""
"TRANSLATOR'S NOTE: V = number of videos B = (number of videos) bookmarked D "
"= downloaded F = favourite L = live/livestream M = missing N = new W = in "
"waiting list E = (number of) errors W = warnings"

#: .././mainwin.py:8430
msgid "V:"
msgstr "V:"

#: .././mainwin.py:8431
msgid "B:"
msgstr "B:"

#: .././mainwin.py:8432
msgid "D:"
msgstr "D:"

#: .././mainwin.py:8433
msgid "F:"
msgstr "F:"

#: .././mainwin.py:8434
msgid "L:"
msgstr "L:"

#: .././mainwin.py:8435
msgid "M:"
msgstr "O:"

#: .././mainwin.py:8436
msgid "N:"
msgstr "N:"

#: .././mainwin.py:8437 .././mainwin.py:8448
msgid "W:"
msgstr "W:"

#: .././mainwin.py:8447
msgid "E:"
msgstr "F:"

#. Because of an unexplained Gtk problem, there is usually a crash after
#. this function returns. Workaround is to make the label unclickable,
#. then use a Glib timer to restore it (after some small fraction of a
#. second)
#: .././mainwin.py:10449 .././mainwin.py:11286 .././mainwin.py:21249
#: .././mainwin.py:21253 .././mainwin.py:21833 .././mainwin.py:23397
#: .././mainwin.py:23401 .././mainwin.py:23643
msgid "Waiting"
msgstr "Bezig met wachten"

#: .././mainwin.py:11939
msgid ""
"TRANSLATOR'S NOTE: Thread means a computer processor thread. If you're not "
"sure how to translate it, just use 'Page #', as in Page #1, Page #2, etc"
msgstr ""
"TRANSLATOR'S NOTE: Thread means a computer processor thread. If you're not "
"sure how to translate it, just use 'Page #', as in Page #1, Page #2, etc"

#: .././mainwin.py:11946
msgid "Thread"
msgstr "Proces"

#: .././mainwin.py:11949
msgid "_Summary"
msgstr "_Samenvatting"

#: .././mainwin.py:12548
msgid "Tartube error"
msgstr "Tartube-fout"

#: .././mainwin.py:12607
msgid "Tartube warning"
msgstr "Tartube-waarschuwing"

#: .././mainwin.py:12640
msgid "_Errors"
msgstr "_Fouten"

#: .././mainwin.py:12644
msgid "Warnings"
msgstr "Waarschuwingen"

#: .././mainwin.py:12716
msgid ""
"There are not scheduled downloads that don't already contain the channel/"
"playlist/folder"
msgstr ""
"Er zijn niet-ingeplande downloads die niet al de map/afspeellijst/het kanaal "
"bevatten"

#: .././mainwin.py:14103
msgid "The external folder is not available"
msgstr ""

#: .././mainwin.py:14105
msgid "The external directory is not available"
msgstr ""

#: .././mainwin.py:14203
msgid "The URL is not valid"
msgstr "De url is ongeldig"

#: .././mainwin.py:15479 .././config.py:11343 .././config.py:14114
msgid "Invalid timestamp(s)"
msgstr ""

#: .././mainwin.py:15663 .././mainwin.py:15672 .././config.py:11194
#: .././config.py:11202 .././config.py:14010 .././config.py:14018
msgid "Invalid start/stop times"
msgstr ""

#: .././mainwin.py:18649
msgid "The following items are duplicates:"
msgstr "De volgende items zijn dubbel:"

#: .././mainwin.py:18813
#, python-brace-format
msgid "The channel contains {0} items, so this action may take a while"
msgstr "Het kanaal bevat {0} items, dus het kan even duren"

#: .././mainwin.py:18820
#, python-brace-format
msgid "The playlist contains {0} items, so this action may take a while"
msgstr "De afspeellijst bevat {0} items, dus het kan even duren"

#: .././mainwin.py:18827
#, python-brace-format
msgid "The folder contains {0} items, so this action may take a while"
msgstr "De map bevat {0} items, dus het kan even duren"

#: .././mainwin.py:19554 .././mainwin.py:20601
msgid "Originally from:"
msgstr "Oorspronkelijke locatie:"

#: .././mainwin.py:19567 .././mainwin.py:20615
msgid "From channel"
msgstr "Kanaal"

#: .././mainwin.py:19569 .././mainwin.py:20617
msgid "From playlist"
msgstr "Afspeellijst"

#: .././mainwin.py:19571 .././mainwin.py:20619
msgid "From folder"
msgstr "Map"

#: .././mainwin.py:19602
msgid "Livestream has not started yet"
msgstr "De livestream is nog niet begonnen"

#: .././mainwin.py:19609
msgid "Debut has started"
msgstr "De aanvang is begonnen"

#: .././mainwin.py:19611
msgid "Debut has not started yet"
msgstr "De aanvang is nog niet begonnen"

#: .././mainwin.py:19618 .././mainwin.py:19624 .././mainwin.py:20669
#: .././mainwin.py:20676
msgid "Duration:"
msgstr "Duur:"

#: .././mainwin.py:19624 .././mainwin.py:19630 .././mainwin.py:19641
#: .././mainwin.py:20676 .././mainwin.py:20683 .././mainwin.py:20699
#: .././mainwin.py:23098 .././mainwin.py:23104 .././mainwin.py:23115
#: .././media.py:555 .././media.py:565 .././media.py:2030 .././media.py:2036
#: .././media.py:2046
msgid "unknown"
msgstr "onbekend"

#: .././mainwin.py:19628 .././mainwin.py:19630 .././mainwin.py:20680
#: .././mainwin.py:20682
msgid "Size:"
msgstr "Grootte:"

#: .././mainwin.py:19639 .././mainwin.py:19641 .././mainwin.py:20694
msgid "Date:"
msgstr "Datum:"

#: .././mainwin.py:19985
msgid "Watch:"
msgstr "Bekijken:"

#: .././mainwin.py:20054
msgid "Temporary:"
msgstr "Tijdelijk:"

#: .././mainwin.py:20097
msgid "Marked:"
msgstr "Gemarkeerd:"

#: .././mainwin.py:20573 .././mainwin.py:20636
msgid "Show the full description"
msgstr "Volledige omschrijving tonen"

#: .././mainwin.py:20574 .././mainwin.py:20637
msgid "More"
msgstr "Meer"

#: .././mainwin.py:20586 .././mainwin.py:20645
msgid "Show the short description"
msgstr "Beknopte omschrijving tonen"

#: .././mainwin.py:20587 .././mainwin.py:20646
msgid "Less"
msgstr "Minder"

#: .././mainwin.py:20689
msgid "Received:"
msgstr "Ontvangen:"

#: .././mainwin.py:20718
msgid "Live now:"
msgstr "Nu live:"

#: .././mainwin.py:20720 .././mainwin.py:23251
msgid "Live soon:"
msgstr "Binnenkort live:"

#: .././mainwin.py:20729
msgid "Debut now:"
msgstr "Aanvang:"

#: .././mainwin.py:20731 .././mainwin.py:23253
msgid "Debut soon:"
msgstr "Aanvang binnenkort:"

#. Because of an unexplained Gtk problem, there is usually a crash after
#. this function returns. Workaround is to make the label unclickable,
#. then use a Glib timer to restore it (after some small fraction of a
#. second)
#: .././mainwin.py:20738 .././mainwin.py:20740 .././mainwin.py:20744
#: .././mainwin.py:21029 .././mainwin.py:21031 .././mainwin.py:21035
#: .././mainwin.py:21537 .././mainwin.py:23129 .././mainwin.py:23131
#: .././mainwin.py:23135
msgid "Notify"
msgstr "Melden"

#: .././mainwin.py:20748 .././mainwin.py:21039 .././mainwin.py:23139
msgid "When the livestream starts, notify the user"
msgstr "Toon een melding als de livestream begint"

#. Because of an unexplained Gtk problem, there is usually a crash after
#. this function returns. Workaround is to make the label unclickable,
#. then use a Glib timer to restore it (after some small fraction of a
#. second)
#: .././mainwin.py:20759 .././mainwin.py:20761 .././mainwin.py:21045
#: .././mainwin.py:21047 .././mainwin.py:21050 .././mainwin.py:21419
#: .././mainwin.py:23150 .././mainwin.py:23152
msgid "Alarm"
msgstr "Alarm"

#: .././mainwin.py:20765 .././mainwin.py:21054 .././mainwin.py:23156
msgid "When the livestream starts, sound an alarm"
msgstr "Speel een geluid af als de livestream begint"

#. Because of an unexplained Gtk problem, there is usually a crash after
#. this function returns. Workaround is to make the label unclickable,
#. then use a Glib timer to restore it (after some small fraction of a
#. second)
#: .././mainwin.py:20770 .././mainwin.py:20772 .././mainwin.py:21060
#: .././mainwin.py:21062 .././mainwin.py:21065 .././mainwin.py:21577
#: .././mainwin.py:23161 .././mainwin.py:23163
msgid "Open"
msgstr "Openen"

#: .././mainwin.py:20776 .././mainwin.py:21069 .././mainwin.py:23167
msgid "When the livestream starts, open it"
msgstr "Open de livestream zodra deze begint"

#. (Livestream already broadcasting)
#. Because of an unexplained Gtk problem, there is usually a crash after
#. this function returns. Workaround is to make the label unclickable,
#. then use a Glib timer to restore it (after some small fraction of a
#. second)
#. (Livestream already broadcasting)
#: .././mainwin.py:20784 .././mainwin.py:20789 .././mainwin.py:20791
#: .././mainwin.py:21075 .././mainwin.py:21077 .././mainwin.py:21080
#: .././mainwin.py:21458 .././mainwin.py:23175 .././mainwin.py:23180
#: .././mainwin.py:23182
msgid "D/L on start"
msgstr "D/L bij begin"

#: .././mainwin.py:20795 .././mainwin.py:21084 .././mainwin.py:23186
msgid "When the livestream starts, download it"
msgstr "Download de livestream zodra deze begint"

#. Because of an unexplained Gtk problem, there is usually a crash after
#. this function returns. Workaround is to make the label unclickable,
#. then use a Glib timer to restore it (after some small fraction of a
#. second)
#: .././mainwin.py:20801 .././mainwin.py:20806 .././mainwin.py:20808
#: .././mainwin.py:21090 .././mainwin.py:21092 .././mainwin.py:21095
#: .././mainwin.py:21498 .././mainwin.py:23192 .././mainwin.py:23197
#: .././mainwin.py:23199
msgid "D/L on stop"
msgstr "D/L na afloop"

#: .././mainwin.py:20812 .././mainwin.py:21099 .././mainwin.py:23203
msgid "When the livestream stops, download it"
msgstr "Download de livestream zodra deze is afgelopen"

#: .././mainwin.py:20831 .././mainwin.py:23222
msgid "Watch in your media player"
msgstr "Bekijken in andere mediaspeler"

#. Because of an unexplained Gtk problem, there is usually a crash after
#. this function returns. Workaround is to make the label unclickable,
#. then use a Glib timer to restore it (after some small fraction of a
#. second)
#: .././mainwin.py:20832 .././mainwin.py:22226 .././mainwin.py:23223
msgid "Player"
msgstr "Speler"

#: .././mainwin.py:20864 .././mainwin.py:23268
msgid "Download this video"
msgstr "Video downloaden"

#: .././mainwin.py:20879 .././mainwin.py:23283
msgid ""
"TRANSLATOR'S NOTE: If you want to use &, use &amp; - if you want to use a "
"different word (e.g. French et), then just use that word"
msgstr ""
"TRANSLATOR'S NOTE: If you want to use &, use &amp; - if you want to use a "
"different word (e.g. French et), then just use that word"

#: .././mainwin.py:20887 .././mainwin.py:23291
msgid "Download and watch in your media player"
msgstr "Download en bekijk in een andere mediaspeler"

#: .././mainwin.py:20888
msgid "Download &amp; watch"
msgstr "Downloaden en bekijken"

#: .././mainwin.py:20895
msgid "Not downloaded"
msgstr "Niet gedownload"

#: .././mainwin.py:20921
msgid "Watch on YouTube"
msgstr "Bekijken op YouTube"

#: .././mainwin.py:20922 .././mainwin.py:22271
msgid "YouTube"
msgstr "YouTube"

#: .././mainwin.py:20934
msgid "Watch on HookTube"
msgstr "Bekijken op HookTube"

#. Because of an unexplained Gtk problem, there is usually a crash after
#. this function returns. Workaround is to make the label unclickable,
#. then use a Glib timer to restore it (after some small fraction of a
#. second)
#: .././mainwin.py:20935 .././mainwin.py:22033
msgid "HookTube"
msgstr "HookTube"

#: .././mainwin.py:20947
msgid "Watch on Invidious"
msgstr "Bekijken op Invidious"

#. Because of an unexplained Gtk problem, there is usually a crash after
#. this function returns. Workaround is to make the label unclickable,
#. then use a Glib timer to restore it (after some small fraction of a
#. second)
#: .././mainwin.py:20948 .././mainwin.py:22077
msgid "Invidious"
msgstr "Invidious"

#. Because of an unexplained Gtk problem, there is usually a crash after
#. this function returns. Workaround is to make the label unclickable,
#. then use a Glib timer to restore it (after some small fraction of a
#. second)
#: .././mainwin.py:20967 .././mainwin.py:22122 .././config.py:15258
#: .././config.py:18265
msgid "Other"
msgstr "Overig"

#: .././mainwin.py:20987
msgid "Watch on website"
msgstr "Bekijken op website"

#: .././mainwin.py:20988 .././mainwin.py:22273
msgid "Website"
msgstr "Website"

#. Links not clickable
#: .././mainwin.py:20999
msgid "No link"
msgstr "Geen link"

#: .././mainwin.py:21136
msgid "Download to a temporary folder later"
msgstr "Later downloaden naar een tijdelijke map"

#. Because of an unexplained Gtk problem, there is usually a crash after
#. this function returns. Workaround is to make the label unclickable,
#. then use a Glib timer to restore it (after some small fraction of a
#. second)
#: .././mainwin.py:21137 .././mainwin.py:21154 .././mainwin.py:21989
msgid "Mark for download"
msgstr "Markeren als download"

#: .././mainwin.py:21142
msgid "Download to a temporary folder"
msgstr "Downloaden naar een tijdelijke map"

#: .././mainwin.py:21148
msgid "Download to a temporary folder, then watch"
msgstr "Downloaden naar een tijdelijke map, daarna bekijken"

#: .././mainwin.py:21149 .././mainwin.py:23292
msgid "D/L &amp; watch"
msgstr "D/L en bekijken"

#. Because of an unexplained Gtk problem, there is usually a crash after
#. this function returns. Workaround is to make the label unclickable,
#. then use a Glib timer to restore it (after some small fraction of a
#. second)
#: .././mainwin.py:21156 .././mainwin.py:21945
msgid "D/L and watch"
msgstr "D/L en bekijken"

#. Archived/not archived
#: .././mainwin.py:21180 .././mainwin.py:23330
msgid "Prevent automatic deletion of the video"
msgstr "Automatische verwijdering van video voorkomen"

#. Because of an unexplained Gtk problem, there is usually a crash after
#. this function returns. Workaround is to make the label unclickable,
#. then use a Glib timer to restore it (after some small fraction of a
#. second)
#: .././mainwin.py:21184 .././mainwin.py:21188 .././mainwin.py:21615
#: .././mainwin.py:23334 .././mainwin.py:23338 .././mainwin.py:23553
msgid "Archived"
msgstr "Gearchiveerd"

#. Bookmarked/not bookmarked
#: .././mainwin.py:21193 .././mainwin.py:23343
msgid "Show video in Bookmarks folder"
msgstr "Tonen in bladwijzermap"

#. text + _('Bookmarked') + '</a>',
#. text + '<s>' + _('Bookmarked') + '</s></a>',
#. Because of an unexplained Gtk problem, there is usually a crash after
#. this function returns. Workaround is to make the label unclickable,
#. then use a Glib timer to restore it (after some small fraction of a
#. second)
#: .././mainwin.py:21198 .././mainwin.py:21203 .././mainwin.py:23347
#: .././mainwin.py:23351 .././mainwin.py:23598
msgid "B/mark"
msgstr "Bladwijzer"

#. Favourite/not favourite
#: .././mainwin.py:21208 .././mainwin.py:23356
msgid "Show in Favourite Videos folder"
msgstr "Tonen in favorietenmap"

#. Because of an unexplained Gtk problem, there is usually a crash after
#. this function returns. Workaround is to make the label unclickable,
#. then use a Glib timer to restore it (after some small fraction of a
#. second)
#: .././mainwin.py:21212 .././mainwin.py:21216 .././mainwin.py:21705
#: .././mainwin.py:23360 .././mainwin.py:23364 .././config.py:13629
msgid "Favourite"
msgstr "Favoriet"

#. Missing/not missing
#: .././mainwin.py:21220 .././mainwin.py:23368
msgid "Mark video as removed by creator"
msgstr "Markeren als verwijderd door maker"

#. Because of an unexplained Gtk problem, there is usually a crash after
#. this function returns. Workaround is to make the label unclickable,
#. then use a Glib timer to restore it (after some small fraction of a
#. second)
#: .././mainwin.py:21224 .././mainwin.py:21228 .././mainwin.py:21750
#: .././mainwin.py:23372 .././mainwin.py:23376
msgid "Missing"
msgstr "Ontbreekt"

#. New/not new
#: .././mainwin.py:21233 .././mainwin.py:23381
msgid "Mark video as never watched"
msgstr "Markeren als nooit bekeken"

#. Because of an unexplained Gtk problem, there is usually a crash after
#. this function returns. Workaround is to make the label unclickable,
#. then use a Glib timer to restore it (after some small fraction of a
#. second)
#: .././mainwin.py:21237 .././mainwin.py:21241 .././mainwin.py:21788
#: .././mainwin.py:23385 .././mainwin.py:23389
msgid "New"
msgstr "Nieuw"

#. In waiting list/not in waiting list
#: .././mainwin.py:21246 .././mainwin.py:23394
msgid "Show in Waiting Videos folder"
msgstr "Tonen in wachtrijmap"

#. Because of an unexplained Gtk problem, there is usually a crash after
#. this function returns. Workaround is to make the label unclickable,
#. then use a Glib timer to restore it (after some small fraction of a
#. second)
#: .././mainwin.py:21660
msgid "Bookmarked"
msgstr "In bladwijzers"

#: .././mainwin.py:23069
msgid "Click to open"
msgstr ""

#: .././mainwin.py:23263
msgid "TRANSLATOR'S NOTE: D/L means download"
msgstr "TRANSLATOR'S NOTE: D/L means download"

#: .././mainwin.py:23299
msgid "Can't D/L"
msgstr "Downloaden mislukt"

#: .././mainwin.py:23323
msgid ""
"TRANSLATOR'S NOTE: This section contains shortened labels: Archive = "
"Archived, B/Mark = Bookmarked, Waiting: In waiting list"
msgstr ""
"TRANSLATOR'S NOTE: This section contains shortened labels: Archive = "
"Archived, B/Mark = Bookmarked, Waiting: In waiting list"

#: .././mainwin.py:24705
msgid "Add many channels/playlists"
msgstr ""

#: .././mainwin.py:24735 .././mainwin.py:25411 .././mainwin.py:25940
#: .././mainwin.py:26299
msgid "Enable automatic copy/paste"
msgstr "Automatisch kopiëren/plakken inschakelen"

#. Buttons to add URLs as channels/playlists
#: .././mainwin.py:24785
msgid "Add channels"
msgstr ""

#: .././mainwin.py:24789
msgid "Add playlists"
msgstr ""

#: .././mainwin.py:24802
msgid "Double-click the names/URls to customise them"
msgstr ""

#: .././mainwin.py:24828 .././config.py:3022 .././config.py:5606
#: .././config.py:5738
msgid "Type"
msgstr "Type"

#: .././mainwin.py:24828 .././config.py:17973
msgid "URL"
msgstr ""

#. Add more buttons
#: .././mainwin.py:24859
msgid "Convert selected lines"
msgstr ""

#: .././mainwin.py:24863
msgid "Delete selected lines"
msgstr ""

#: .././mainwin.py:24902
msgid "Add to this folder:"
msgstr ""

#: .././mainwin.py:25262
msgid "Add channel"
msgstr "Kanaal toevoegen"

#: .././mainwin.py:25281
msgid "Enter the channel name"
msgstr "Voer de kanaalnaam in"

#: .././mainwin.py:25286
msgid "(Use the channel's real name or a customised name)"
msgstr "(gebruik de echte naam of een zelfgekozen)"

#: .././mainwin.py:25294
msgid "Copy and paste a link to the channel"
msgstr "Kopieer en plak een link naar het kanaal"

#: .././mainwin.py:25318
msgid ""
"Before adding the URL for a YouTube channel, first click the Videos tab in "
"your browser!"
msgstr ""

#: .././mainwin.py:25367
msgid "(Optional) Add this channel inside a folder"
msgstr "(optioneel) Kanaal toevoegen aan map"

#: .././mainwin.py:25397
msgid "I want to download videos from this channel automatically"
msgstr "Ik wil automatisch video's downloaden van dit kanaal"

#: .././mainwin.py:25404 .././mainwin.py:25724 .././mainwin.py:25933
msgid "Don't download anything, just check for new videos"
msgstr "Ik wil niks downloaden; ik wil alleen zien of er nieuwe video's zijn"

#: .././mainwin.py:25625
msgid "Add folder"
msgstr "Map toevoegen"

#: .././mainwin.py:25644
msgid "Enter the folder name"
msgstr "Geef de map een naam"

#: .././mainwin.py:25687
msgid "(Optional) Add this folder inside another folder"
msgstr "(optioneel) Map toevoegen aan andere map"

#: .././mainwin.py:25718
msgid "I want to download videos from this folder automatically"
msgstr "Ik wil automatisch video's downloaden uit deze map"

#: .././mainwin.py:25817
msgid "Add playlist"
msgstr "Afspeellijst toevoegen"

#: .././mainwin.py:25836
msgid "Enter the playlist name"
msgstr "Geef de afspeellijst een naam"

#: .././mainwin.py:25841
msgid "(Use the playlist's real name or a customised name)"
msgstr "(gebruik de echte naam of een zelfgekozen)"

#: .././mainwin.py:25849
msgid "Copy and paste a link to the playlist"
msgstr "Kopieer en plak een link naar de afspeellijst"

#: .././mainwin.py:25896
msgid "(Optional) Add this playlist inside a folder"
msgstr "(optioneel) Afspeellijst toevoegen aan map"

#: .././mainwin.py:25926
msgid "I want to download videos from this playlist automatically"
msgstr "Ik wil automatisch video's downloaden van deze afspeellijst"

#: .././mainwin.py:26123
msgid "Add videos"
msgstr "Video's toevoegen"

#: .././mainwin.py:26142
msgid "Copy and paste the links to one or more videos"
msgstr "Kopieer en plak links naar één of meerdere video's"

#: .././mainwin.py:26148
msgid "Links containing multiple videos will be converted to a channel"
msgstr "Links met meerdere video's worden omgezet naar een kanaal"

#: .././mainwin.py:26155
msgid "Links containing multiple videos will be converted to a playlist"
msgstr "Links met meerdere video's worden omgezet naar een afspeellijst"

#: .././mainwin.py:26162
msgid "Links containing multiple videos will be downloaded separately"
msgstr "Links met meerdere video's worden los van elkaar gedownload"

#: .././mainwin.py:26169
msgid "Links containing multiple videos will not be downloaded at all"
msgstr "Links met meerdere video's worden niet gedownload"

#: .././mainwin.py:26257
msgid "Add the videos to this folder"
msgstr "Voeg video's toe aan deze map"

#: .././mainwin.py:26287
msgid "I want to download these videos automatically"
msgstr "Ik wil deze video's automatisch downloaden"

#: .././mainwin.py:26293
msgid "Don't download anything, just check the videos"
msgstr "Ik wil niks downloaden; ik wil alleen zien of er nieuwe video's zijn"

#: .././mainwin.py:26462 .././config.py:2116
msgid "Apply download options"
msgstr "Downloadopties toepassen"

#: .././mainwin.py:26484
msgid "Create new download options"
msgstr "Downloadopties instellen"

#: .././mainwin.py:26494
msgid "Use these download options"
msgstr "Deze downloadopties gebruiken"

#: .././mainwin.py:26531
msgid "Clone these download options"
msgstr "Deze downloadopties klonen"

#: .././mainwin.py:26764
msgid "Select a date"
msgstr "Kies een datum"

#: .././mainwin.py:26872
msgid "Delete channel"
msgstr "Kanaal verwijderen"

#: .././mainwin.py:26874
msgid "Delete playlist"
msgstr "Afspeellijst verwijderen"

#: .././mainwin.py:26876
msgid "Delete folder"
msgstr "Map verwijderen"

#: .././mainwin.py:26879
msgid "Empty channel"
msgstr "Leeg kanaal"

#: .././mainwin.py:26881
msgid "Empty playlist"
msgstr "Lege afspeellijst"

#: .././mainwin.py:26883
msgid "Empty folder"
msgstr "Lege map"

#: .././mainwin.py:26917
msgid "This channel does not contain any videos"
msgstr "Dit kanaal bevat geen video's"

#: .././mainwin.py:26919
msgid "This playlist does not contain any videos"
msgstr "Deze afspeellijst bevat geen video's"

#: .././mainwin.py:26921
msgid "This folder doesn't contain anything"
msgstr "Deze map bevat geen video's"

#: .././mainwin.py:26927
msgid "(but there might be some files in Tartube's data folder)"
msgstr "(wellicht staan er bestanden in Tartube's gegevensmap)"

#: .././mainwin.py:26940
msgid "This channel contains:"
msgstr "Dit kanaal bevat:"

#: .././mainwin.py:26942
msgid "This playlist contains:"
msgstr "Deze afspeellijst bevat:"

#: .././mainwin.py:26944 .././config.py:15231
msgid "This folder contains:"
msgstr "Deze map bevat:"

#: .././mainwin.py:26951
msgid "1 folder"
msgstr "1 map"

#: .././mainwin.py:26953
#, python-brace-format
msgid "{0} folders"
msgstr "{0} mappen"

#: .././mainwin.py:26960
msgid "1 channel"
msgstr "1 kanaal"

#: .././mainwin.py:26962
#, python-brace-format
msgid "{0} channels"
msgstr "{0} kanalen"

#: .././mainwin.py:26969
msgid "1 playlist"
msgstr "1 afspeellijst"

#: .././mainwin.py:26971
#, python-brace-format
msgid "{0} playlists"
msgstr "{0} afspeellijsten"

#: .././mainwin.py:26978 .././mainwin.py:27469
msgid "1 video"
msgstr "1 video"

#: .././mainwin.py:26980 .././mainwin.py:27472
#, python-brace-format
msgid "{0} videos"
msgstr "{0} video's"

#: .././mainwin.py:26993
msgid ""
"Do you want to delete the channel from Tartube's data folder, or do you just "
"want to remove the channel from this list?"
msgstr ""
"Weet je zeker dat je het kanaal wilt verwijderen uit Tartube's gegevensmap "
"of wil je het slechts verwijderen van de lijst?"

#: .././mainwin.py:26999
msgid ""
"Do you want to delete the playlist from Tartube's data folder, or do you "
"just want to remove the playlist from this list?"
msgstr ""
"Weet je zeker dat je de afspeellijst wilt verwijderen uit Tartube's "
"gegevensmap of wil je hem slechts verwijderen van de lijst?"

#: .././mainwin.py:27005
msgid ""
"Do you want to delete the folder from Tartube's data folder, or do you just "
"want to remove the folder from this list?"
msgstr ""
"Weet je zeker dat je de map wilt verwijderen uit Tartube's gegevensmap of "
"wil je hem slechts verwijderen van de lijst?"

#: .././mainwin.py:27014
msgid ""
"Do you want to empty the channel in Tartube's data folder, or do you just "
"want to empty the channel in this list?"
msgstr ""
"Weet je zeker dat je het kanaal in Tartube's gegevensmap wilt opschonen of "
"wil je het slechts verwijderen van de lijst?"

#: .././mainwin.py:27020
msgid ""
"Do you want to empty the playlist in Tartube's data folder, or do you just "
"want to empty the playlist in this list?"
msgstr ""
"Weet je zeker dat je de afspeellijst in Tartube's gegevensmap wilt opschonen "
"of wil je hem slechts verwijderen van de lijst?"

#: .././mainwin.py:27026
msgid ""
"Do you want to empty the folder in Tartube's data folder, or do you just "
"want to empty the folder in this list?"
msgstr ""
"Weet je zeker dat je de map in Tartube's gegevensmap wilt opschonen of wil "
"je hem slechts verwijderen van de lijst?"

#: .././mainwin.py:27043
msgid "Just remove the channel from this list"
msgstr "Kanaal verwijderen van de lijst"

#: .././mainwin.py:27045
msgid "Just remove the playlist from this list"
msgstr "Afspeellijst verwijderen van de lijst"

#: .././mainwin.py:27047
msgid "Just remove the folder from this list"
msgstr "Map verwijderen van de lijst"

#: .././mainwin.py:27052
msgid "Just empty the channel in this list"
msgstr "Kanaal verwijderen van de lijst"

#: .././mainwin.py:27054
msgid "Just empty the playlist in this list"
msgstr "Afspeellijst verwijderen van de lijst"

#: .././mainwin.py:27056
msgid "Just empty the folder in this list"
msgstr "Map verwijderen van de lijst"

#: .././mainwin.py:27062
msgid "Delete all files"
msgstr "Alle bestanden verwijderen"

#: .././mainwin.py:27122
msgid "Export from database"
msgstr "Exporteren uit databank"

#: .././mainwin.py:27148
msgid ""
"Tartube is ready to export a partial summary of its database, containing a "
"list of videos, channels, playlists and/or folders (but not including the "
"videos themselves)"
msgstr ""
"Tartube kan nu een gedeeltelijke samenvatting van de databank exporteren. "
"Deze bevat een lijst met video's, kanalen, afspeellijsten en/of mappen (maar "
"niet de video's zelf)."

#: .././mainwin.py:27155
msgid ""
"Tartube is ready to export a summary of its database, containing a list of "
"videos, channels, playlists and/or folders (but not including the videos "
"themselves)"
msgstr ""
"Tartube kan nu een samenvatting van de databank exporteren. Deze bevat een "
"lijst met video's, kanalen, afspeellijsten en/of mappen (maar niet de "
"video's zelf)."

#: .././mainwin.py:27171
msgid "Choose what should be included:"
msgstr "Geef aan wat er moet worden opgenomen:"

#: .././mainwin.py:27179
msgid "Include lists of videos"
msgstr "Videolijsten"

#: .././mainwin.py:27184
msgid "Include channels"
msgstr "Kanalen"

#: .././mainwin.py:27189
msgid "Include playlists"
msgstr "Afspeellijsten"

#: .././mainwin.py:27194
msgid "Preserve folder structure"
msgstr "Mappenstructuur behouden"

#: .././mainwin.py:27202
msgid "Export as JSON"
msgstr ""

#: .././mainwin.py:27208
msgid "Export as CSV using separator"
msgstr ""

#: .././mainwin.py:27235
msgid "Export as plain text"
msgstr "Exporteren naar plattetekstbestand"

#: .././mainwin.py:27344
msgid "Import into database"
msgstr "Importeren naar databank"

#: .././mainwin.py:27367
msgid "Choose which items to import"
msgstr "Geef aan welke items moeten worden geïmporteerd"

#: .././mainwin.py:27388 .././config.py:20407 .././config.py:22161
#: .././config.py:22434
msgid "Import"
msgstr "Importeren"

#: .././mainwin.py:27424
msgid "Import videos"
msgstr "Video's importeren"

#: .././mainwin.py:27429
msgid "Merge channels/playlists/folders"
msgstr "Kanalen/Afspeellijsten/Mappen samenvoegen"

#. Bottom strip
#: .././mainwin.py:27432 .././mainwin.py:30535
msgid "Select all"
msgstr "Alles selecteren"

#: .././mainwin.py:27437
msgid "Unselect all"
msgstr "Niets selecteren"

#: .././mainwin.py:27699
msgid "Mount drive"
msgstr "Schijf aankoppelen"

#: .././mainwin.py:27724
msgid "The Tartube data folder is set to:"
msgstr "De Tartube-gegevensmap is ingesteld op:"

#: .././mainwin.py:27737
msgid "...but this folder doesn't exist"
msgstr "...maar deze map bestaat niet"

#: .././mainwin.py:27740
msgid "...but Tartube cannot write to this folder"
msgstr "...maar Tartube kan niks wegschrijven naar deze map"

#: .././mainwin.py:27750
msgid "I have mounted the drive, please try again"
msgstr "Ik heb de schijf aangekoppeld; probeer het opnieuw"

#: .././mainwin.py:27756
msgid "Use this data folder:"
msgstr "Deze gegevensmap gebruiken:"

#: .././mainwin.py:27783
msgid "Select a different data folder"
msgstr "Kies een andere gegevensmap"

#: .././mainwin.py:27789
msgid "Use the default data folder"
msgstr "Standaard gegevensmap gebruiken"

#: .././mainwin.py:27795
msgid "Shut down Tartube"
msgstr "Tartube afsluiten"

#. 'Cancel' button
#: .././mainwin.py:27802 .././config.py:1078
msgid "Cancel"
msgstr "Annuleren"

#. 'OK' button
#: .././mainwin.py:27806 .././config.py:1069 .././config.py:2298
#: .././config.py:11967 .././config.py:12333
msgid "OK"
msgstr "Oké"

#: .././mainwin.py:27928
msgid "The folder still doesn't exist. Please try a different option"
msgstr "De map bestaat nog steeds niet - kies een andere optie."

#: .././mainwin.py:28008 .././config.py:435
msgid "Downloads"
msgstr "Downloads"

#: .././mainwin.py:28038
msgid "Nothing happened?"
msgstr ""

#: .././mainwin.py:28051
msgid "Check the video/audio file actually exists"
msgstr ""

#: .././mainwin.py:28056
msgid "(Try converting instead of a direct download)"
msgstr ""

#: .././mainwin.py:28069
msgid "Check the downloader is installed and updated"
msgstr ""

#: .././mainwin.py:28074 .././mainwin.py:30118
msgid "Update"
msgstr "Bijwerken"

#: .././mainwin.py:28080
msgid "Tell Tartube where to find the downloader"
msgstr ""

#: .././mainwin.py:28085
msgid "Set the downloader's file path"
msgstr ""

#: .././mainwin.py:28091
msgid "Try a different downloader"
msgstr ""

#: .././mainwin.py:28097
msgid "Find more help"
msgstr ""

#: .././mainwin.py:28102
msgid "Read the FAQ"
msgstr ""

#: .././mainwin.py:28108
msgid "Ask for help"
msgstr ""

#: .././mainwin.py:28120
msgid ""
"Don't forget to check the <b>Output</b> tab and the\n"
"<b>Errors/Warnings</b> tab for error messages!"
msgstr ""

#: .././mainwin.py:28130
msgid "Always show this window"
msgstr ""

#: .././mainwin.py:28309
msgid "Download video clip"
msgstr ""

#: .././mainwin.py:28311
msgid "Create video clip"
msgstr ""

#: .././mainwin.py:28338 .././config.py:9881 .././config.py:10521
#: .././config.py:13149
msgid "Start timestamp (e.g. 15:29)"
msgstr ""

#: .././mainwin.py:28348 .././config.py:9901 .././config.py:10541
#: .././config.py:13162
msgid "Stop timestamp (optional)"
msgstr ""

#: .././mainwin.py:28357 .././config.py:9916 .././config.py:10556
#: .././config.py:13175
msgid "Clip title (optional)"
msgstr ""

#: .././mainwin.py:28365
msgid "Download this clip"
msgstr ""

#: .././mainwin.py:28367
msgid "Create this clip"
msgstr ""

#: .././mainwin.py:28376
msgid "Download all clips"
msgstr ""

#: .././mainwin.py:28378
msgid "Create all clips"
msgstr ""

#: .././mainwin.py:28563
msgid "Download sliced video"
msgstr ""

#: .././mainwin.py:28565
msgid "Create sliced video"
msgstr ""

#: .././mainwin.py:28592 .././config.py:10101 .././config.py:10763
#: .././config.py:13346
msgid "Start (timestamp or seconds)"
msgstr ""

#: .././mainwin.py:28602 .././config.py:10114 .././config.py:10776
#: .././config.py:13358
msgid "Stop (optional)"
msgstr ""

#: .././mainwin.py:28610
msgid "Download and remove this slice"
msgstr ""

#: .././mainwin.py:28612
msgid "Create this sliced video"
msgstr ""

#: .././mainwin.py:28627
msgid "Download and remove everything but this slice"
msgstr ""

#: .././mainwin.py:28635
msgid "Download video with all slices removed"
msgstr ""

#: .././mainwin.py:28637
msgid "Create video with all slices removed"
msgstr ""

#: .././mainwin.py:28812
msgid "Set removal time"
msgstr ""

#: .././mainwin.py:28835
msgid ""
"When videos are checked/downloaded, older videos\n"
"are removed from the Recent Videos folder."
msgstr ""

#: .././mainwin.py:28846 .././config.py:15434
msgid "Empty the whole folder"
msgstr ""

#: .././mainwin.py:28853 .././config.py:15443
msgid "Remove videos after days"
msgstr ""

#: .././mainwin.py:28947
msgid "Stale lockfile"
msgstr "Verouderd vergrendelbestand"

#: .././mainwin.py:28984
msgid ""
"Failed to load the Tartube database file, because another copy of Tartube "
"seems to be using it"
msgstr ""
"Het Tartube-databankbestand kan niet worden geladen omdat het in gebruik is "
"door een ander Tartube-venster"

#: .././mainwin.py:28991
msgid "Do you want to load it anyway?"
msgstr "Wil je het bestand tóch laden?"

#: .././mainwin.py:28997
msgid ""
"(Only click 'Yes' if you are sure that other copies of Tartube are not using "
"the database right now)"
msgstr ""
"(klik alleen op 'Ja' als je zeker weet dat er geen andere Tartube-vensters "
"geopend zijn)"

#: .././mainwin.py:29009
msgid "Yes, load the file"
msgstr "Ja, bestand laden"

#: .././mainwin.py:29016
msgid "No, just shut down Tartube"
msgstr "Nee, Tartube afsluiten"

#: .././mainwin.py:29018
msgid "No, don't load the file"
msgstr "Nee, bestand niet laden"

#: .././mainwin.py:29113
msgid "Rename channel"
msgstr "Kanaalnaam wijzigen"

#: .././mainwin.py:29115
msgid "Rename playlist"
msgstr "Afspeellijstnaam wijzigen"

#: .././mainwin.py:29117
msgid "Rename folder"
msgstr "Mapnaam wijzigen"

#: .././mainwin.py:29141
msgid "Set the new name for the channel:"
msgstr "Geef het kanaal een nieuwe naam:"

#: .././mainwin.py:29143
msgid "Set the new name for the playlist:"
msgstr "Geef de afspeellijst een nieuwe naam:"

#: .././mainwin.py:29145
msgid "Set the new name for the folder:"
msgstr "Geef de map een nieuwe naam:"

#: .././mainwin.py:29151
msgid "N.B. This procedure will modify your filesystem!\n"
msgstr "Let op: deze app past je bestandssysteem aan!\n"

#: .././mainwin.py:29212
msgid "Add to scheduled download"
msgstr "Toevoegen aan ingeplande downloads"

#: .././mainwin.py:29235
msgid "Add the channel to this scheduled download:"
msgstr "Kanaal toevoegen aan ingeplande downloads:"

#: .././mainwin.py:29237
msgid "Add the playlist to this scheduled download:"
msgstr "Afspeellijst toevoegen aan ingeplande downloads:"

#: .././mainwin.py:29239
msgid "Add the folder to this scheduled download:"
msgstr "Map toevoegen aan ingeplande downloads:"

#: .././mainwin.py:29341
msgid "Set download destination"
msgstr "Downloadbestemming instellen"

#: .././mainwin.py:29386
msgid "This channel normally downloads videos into its own folder"
msgstr ""

#: .././mainwin.py:29391
msgid "This playlist normally downloads videos into its own folder"
msgstr ""

#: .././mainwin.py:29396
msgid "This folder normally downloads videos into itself"
msgstr ""

#: .././mainwin.py:29401
msgid "This channel normally downloads videos into its own directory"
msgstr ""

#: .././mainwin.py:29406
msgid "This playlist normally downloads videos into its own directory"
msgstr ""

#: .././mainwin.py:29411
msgid "This folder normally downloads videos into its own directory"
msgstr ""

#: .././mainwin.py:29421
msgid "Use this location"
msgstr ""

#: .././mainwin.py:29429
msgid "Choose a different location if:"
msgstr ""

#: .././mainwin.py:29432
msgid ""
"You want to add a channel and its playlists, without downloading the same "
"video twice"
msgstr ""

#: .././mainwin.py:29438
msgid ""
"A video creator has channels on both YouTube and BitChute, and you want to "
"add both without downloading the same video twice"
msgstr ""

#: .././mainwin.py:29531
msgid ""
"Using an external folder is not recommended, in general. Choose an external "
"folder if:"
msgstr ""

#: .././mainwin.py:29536
msgid ""
"Using an external directory is not recommended, in general. Choose an "
"external directory if:"
msgstr ""

#: .././mainwin.py:29542
msgid ""
"You want a different application to process the downloaded videos (other "
"applications should not modify Tartube's main data folder)"
msgstr ""

#: .././mainwin.py:29548
msgid ""
"You want a different application to process the downloaded videos (other "
"applications should not modify Tartube's main data directory)"
msgstr ""

#. (Signal connect appears below)
#: .././mainwin.py:29565 .././config.py:4399 .././config.py:5784
#: .././config.py:7235 .././config.py:7256 .././config.py:7277
#: .././config.py:21805 .././config.py:21908 .././config.py:21949
#: .././config.py:22023
msgid "Set"
msgstr "Instellen"

#: .././mainwin.py:29649
msgid "Select an external folder"
msgstr ""

#: .././mainwin.py:29651
msgid "Select an external directory"
msgstr ""

#: .././mainwin.py:29671
msgid "An external folder must not be inside Tartube's own data folder"
msgstr ""

#: .././mainwin.py:29677
msgid "An external directory must not be inside Tartube's own data directory"
msgstr ""

#: .././mainwin.py:29882
msgid "Set nickname"
msgstr "Bijnaam instellen"

#: .././mainwin.py:29907
#, python-brace-format
msgid ""
"Set a nickname for the channel '{0}' (or leave it blank to reset the "
"nickname)"
msgstr ""
"Stel een bijnaam in voor het kanaal '{0}' (of laat leeg om de standaardnaam "
"te gebruiken)"

#: .././mainwin.py:29912
#, python-brace-format
msgid ""
"Set a nickname for the playlist '{0}' (or leave it blank to reset the "
"nickname)"
msgstr ""
"Stel een bijnaam in voor de afspeellijst '{0}' (of laat leeg om de "
"standaardnaam te gebruiken)"

#: .././mainwin.py:29917
#, python-brace-format
msgid ""
"Set a nickname for the folder '{0}' (or leave it blank to reset the nickname)"
msgstr ""
"Stel een bijnaam in voor de map '{0}' (of laat leeg om de standaardnaam te "
"gebruiken)"

#: .././mainwin.py:29980
msgid "Set URL"
msgstr "URL instellen"

#: .././mainwin.py:30005
#, python-brace-format
msgid "Update the URL for the channel '{0}'"
msgstr "Werk de url bij van het kanaal '{0}'"

#: .././mainwin.py:30009
#, python-brace-format
msgid "Update the URL for the playlist '{0}'"
msgstr "Werk de url bij van de afspeellijst '{0}'"

#: .././mainwin.py:30073
msgid "Show system command"
msgstr "Systeemopdracht tonen"

#: .././mainwin.py:30127
msgid "Copy to clipboard"
msgstr "Kopiëren naar klembord"

#: .././mainwin.py:30301 .././config.py:21148
msgid "Test"
msgstr "Testen"

#: .././mainwin.py:30321
msgid "URL of the video to download (optional)"
msgstr "URL van de te downloaden video (optioneel)"

#: .././mainwin.py:30332
msgid "Command line options (optional)"
msgstr "Opdrachtregelopties (optioneel)"

#: .././mainwin.py:30413
msgid "Tidy up files"
msgstr "Bestanden opruimen"

#: .././mainwin.py:30415
msgid "Tidy up channel"
msgstr "Kanaal opruimen"

#: .././mainwin.py:30417
msgid "Tidy up playlist"
msgstr "Afspeellijst opruimen"

#: .././mainwin.py:30419
msgid "Tidy up folder"
msgstr "Map opruimen"

#: .././mainwin.py:30448
msgid "Check that videos are not corrupted"
msgstr "Controleren of video's niet beschadigd zijn"

#: .././mainwin.py:30453
msgid "Delete corrupted video files"
msgstr "Beschadigde video's verwijderen"

#: .././mainwin.py:30463
msgid "Check that videos do/don't exist"
msgstr "Controleren of video's wel of niet bestaan"

#: .././mainwin.py:30470
msgid ""
"Delete downloaded video files (doesn't remove videos from Tartube's database)"
msgstr ""
"Gedownloade videobestanden verwijderen (maar niet uit Tartube's databank)"

#: .././mainwin.py:30482
msgid "Also delete all video/audio files with the same name"
msgstr "Tevens audio-/videobestanden met dezelfde naam verwijderen"

#: .././mainwin.py:30490
msgid "Delete all archive files"
msgstr "Alle gearchiveerde bestanden verwijderen"

#: .././mainwin.py:30495
msgid "Move thumbnails into own folder"
msgstr "Miniaturen verplaatsen naar eigen map"

#: .././mainwin.py:30500
msgid "Delete all thumbnail files"
msgstr "Alle miniatuurbestanden verwijderen"

#: .././mainwin.py:30506
msgid "Convert .webp thumbnails to .jpg using FFmpeg"
msgstr ".webp-miniaturen converteren naar .jpg met FFmpeg"

#: .././mainwin.py:30515
msgid "Move other metadata files into own folder"
msgstr "Overige metagegevensbestanden verplaatsen naar eigen map"

#: .././mainwin.py:30523
msgid "Delete all description files"
msgstr "Alle omschrijvingsbestanden verwijderen"

#: .././mainwin.py:30527
msgid "Delete all metadata (JSON) files"
msgstr "Alle metagegevensbestanden (json) verwijderen"

#: .././mainwin.py:30531
msgid "Delete all annotation files"
msgstr "Alle aantekeningsbestanden verwijderen"

#. (Signal connect appears below)
#: .././mainwin.py:30540
msgid "Select none"
msgstr "Niets selecteren"

#: .././config.py:436
msgid "Uploads"
msgstr "Uploads"

#: .././config.py:437 .././config.py:12853
msgid "File size"
msgstr "Bestandsgrootte"

#: .././config.py:467
msgid "Graph"
msgstr "Grafiek"

#: .././config.py:468
msgid "Bar chart"
msgstr "Staafgrafiek"

#: .././config.py:497
msgid "Show decade"
msgstr "Decennium tonen"

#: .././config.py:498
msgid "Show year"
msgstr "Jaar tonen"

#: .././config.py:499
msgid "Show quarters"
msgstr "Kwartalen tonen"

#: .././config.py:500
msgid "Show month"
msgstr "Maand tonen"

#: .././config.py:501
msgid "Show week"
msgstr "Week tonen"

#: .././config.py:502
msgid "Show day"
msgstr "Dag tonen"

#: .././config.py:534
msgid "Quarters"
msgstr "Kwartalen"

#: .././config.py:535
msgid "Months"
msgstr "Maanden"

#: .././config.py:536
msgid "Weeks"
msgstr "Weken"

#: .././config.py:537
msgid "Days"
msgstr "Dagen"

#: .././config.py:538
msgid "Hours"
msgstr "Uren"

#: .././config.py:570
msgid "Red"
msgstr "Rood"

#: .././config.py:571
msgid "Green"
msgstr "Groen"

#: .././config.py:572
msgid "Blue"
msgstr "Blauw"

#: .././config.py:573
msgid "Black"
msgstr "Zwart"

#: .././config.py:574
msgid "White"
msgstr "Wit"

#. 'Reset' button
#. (Signal connect appears below)
#: .././config.py:1051 .././config.py:4403 .././config.py:21288
#: .././config.py:21316 .././config.py:21912 .././config.py:21953
#: .././config.py:22027
msgid "Reset"
msgstr "Standaardwaarden"

#: .././config.py:1055
msgid "Reset changes without closing the window"
msgstr "Zet de standaardwaarden terug zonder het venster te sluiten"

#. 'Apply' button
#: .././config.py:1060
msgid "Apply"
msgstr "Toepassen"

#: .././config.py:1064
msgid "Apply changes without closing the window"
msgstr "Pas toe zonder het venster te sluiten"

#: .././config.py:1072 .././config.py:11970 .././config.py:12336
msgid "Apply changes"
msgstr "Wijzigingen toepassen"

#: .././config.py:1081
msgid "Cancel changes"
msgstr "Annuleren"

#: .././config.py:1924
msgid "Listed as"
msgstr "Vermeld als"

#: .././config.py:1936
msgid "Contained in"
msgstr "Onderdeel van"

#: .././config.py:1994
msgid "Download to"
msgstr "Downloaden naar"

#: .././config.py:2042
msgid "Default location"
msgstr ""

#: .././config.py:2071
msgid "Channel URL"
msgstr "Kanaal-url"

#: .././config.py:2073
msgid "Playlist URL"
msgstr "Afspeellijst-url"

#: .././config.py:2075 .././config.py:4166
msgid "Video URL"
msgstr "Video-url"

#: .././config.py:2098 .././config.py:5336
msgid "_Options"
msgstr "_Opties"

#: .././config.py:2112 .././config.py:3646 .././config.py:4919
#: .././config.py:4963
msgid "Download options"
msgstr "Downloadopties"

#: .././config.py:2123
msgid "Edit download options"
msgstr "Downloadopties aanpassen"

#: .././config.py:2130
msgid "Remove download options"
msgstr "Downloadopties wissen"

#: .././config.py:2301
msgid "Close this window"
msgstr "Huidig venster sluiten"

#: .././config.py:2709
msgid "Custom download settings"
msgstr ""

#: .././config.py:2856 .././config.py:3894 .././config.py:9069
msgid "_Name"
msgstr "_Naam"

#: .././config.py:2878
msgid "Usage"
msgstr ""

#: .././config.py:2890
msgid "Applies everywhere except the Classic Mode tab"
msgstr ""

#: .././config.py:2893
msgid "Applies to the Classic Mode tab"
msgstr ""

#: .././config.py:2895
msgid "Applies when selected"
msgstr ""

#: .././config.py:2910
msgid "Import settings from the general custom download into this window"
msgstr ""

#: .././config.py:2928
msgid "Completely reset all settings to their default values"
msgstr ""

#. Add this tab...
#: .././config.py:2942 .././config.py:4913 .././config.py:4932
#: .././config.py:5911 .././config.py:20157
msgid "_Downloads"
msgstr "_Downloads"

#: .././config.py:2947
msgid "Download settings"
msgstr ""

#: .././config.py:2952
msgid "Download each video independently of its channel or playlist"
msgstr ""

#: .././config.py:2960
msgid "Hint: enable this setting first!"
msgstr ""

#: .././config.py:2966
msgid ""
"Check channels/playlists/folders before each custom download (recommended)"
msgstr ""

#: .././config.py:2982
msgid "Split videos into video clips using timestamps (requires FFmpeg)"
msgstr ""

#: .././config.py:2995
msgid "Remove slices from the video using SponsorBlock data (requires FFmpeg)"
msgstr ""

#: .././config.py:3022 .././config.py:16049
msgid "Remove"
msgstr "Verwijderen"

#: .././config.py:3051
msgid "Types of video slice to remove:"
msgstr ""

#: .././config.py:3066
msgid "Toggle"
msgstr ""

#: .././config.py:3077
msgid "Remove all"
msgstr ""

#. (Signal connect appears below)
#: .././config.py:3084
msgid "Remove none"
msgstr ""

#: .././config.py:3163
msgid "_Delays"
msgstr ""

#: .././config.py:3168
msgid "Download delay settings"
msgstr ""

#: .././config.py:3173
msgid "Apply a delay after each video/channel/playlist is downloaded"
msgstr ""

#: .././config.py:3181
msgid "Maximum delay to apply (in minutes)"
msgstr "Maximale vertraging (in minuten)"

#: .././config.py:3197
msgid "Minimum delay to apply (in minutes; randomises the actual delay)"
msgstr ""
"Minimale vertraging (in minuten - dit leidt tot een willekeurige vertraging)"

#: .././config.py:3230
msgid "Mirrors"
msgstr ""

#: .././config.py:3235
msgid "Mirror settings"
msgstr ""

#: .././config.py:3241
msgid "Obtain a YouTube video from the original website"
msgstr ""

#: .././config.py:3249
msgid "Obtain the video from HookTube rather than YouTube"
msgstr ""

#: .././config.py:3259
msgid "Obtain the video from Invidious rather than YouTube"
msgstr ""

#: .././config.py:3269
msgid "Obtain the video from this YouTube front-end:"
msgstr ""

#: .././config.py:3286 .././config.py:21294
msgid "Type the exact text that replaces youtube.com e.g."
msgstr ""
"Voer de letterlijke tekst in die youtube.com moet vervangen. Voorbeeld:"

#: .././config.py:3335 .././config.py:3482 .././config.py:7486
#: .././config.py:8119 .././config.py:11480 .././config.py:11876
msgid "This procedure cannot be reversed. Are you sure you want to continue?"
msgstr ""
"Dit kan niet ongedaan worden gemaakt. Weet je zeker dat je wilt doorgaan?"

#: .././config.py:3901
msgid "Name for these download options"
msgstr "De naam van deze downloadopties"

#: .././config.py:3919
msgid "Download options applied to"
msgstr "De downloadopties zijn toegepast op"

#: .././config.py:3955
msgid "All channels, playlists and folders"
msgstr "Alle kanalen, afspeellijsten en mappen"

#: .././config.py:3957
msgid "Downloads in the Classic Mode tab"
msgstr "Downloads in de klassieke modus"

#: .././config.py:3959
msgid "These options are not applied to anything"
msgstr "Deze opties zijn nergens op toegepast"

#: .././config.py:3963
msgid "Extra command line options (e.g. --help; do not use -o or --output)"
msgstr ""
"Aanvullende opdrachtregelopties (bijv. --help; maak geen gebruik van -o of --"
"output)"

#: .././config.py:3975
msgid "Use ONLY these options (Tartube adds the output folder)"
msgstr ""

#: .././config.py:3986
msgid "Use ONLY these options (Tartube adds the output directory)"
msgstr ""

#: .././config.py:3997
msgid "Use only the URL specified below"
msgstr ""

#: .././config.py:4031
msgid "Hide advanced download options"
msgstr "Uitgebreide downloadopties verbergen"

#: .././config.py:4033
msgid "Show advanced download options"
msgstr "Uitgebreide downloadopties tonen"

#: .././config.py:4043
msgid "Import general download options into this window"
msgstr "Importeer algemene downloadopties naar dit venster"

#: .././config.py:4058
msgid "Completely reset all download options to their default values"
msgstr "Zet alle downloadopties terug op hun standaardwaarden"

#. Add this tab...
#: .././config.py:4072 .././config.py:17168
msgid "_Files"
msgstr "_Bestanden"

#: .././config.py:4098
msgid "File _names"
msgstr "Bestands_namen"

#: .././config.py:4105
msgid "File name options"
msgstr "Bestandsnaamopties"

#: .././config.py:4110
msgid "Format for video file names"
msgstr "Opmaak van videobestandsnamen"

#: .././config.py:4135
msgid "File output template"
msgstr "Bestandsuitvoersjabloon"

#: .././config.py:4155
msgid "Add to template:"
msgstr "Toevoegen aan sjabloon:"

#: .././config.py:4160 .././config.py:12557
msgid "Video properties"
msgstr "Video-informatie"

#: .././config.py:4162 .././config.py:12823
msgid "Video ID"
msgstr "ID"

#: .././config.py:4163
msgid "Video title"
msgstr "Titel"

#: .././config.py:4164
msgid "Alternative video ID"
msgstr "Alternatieve id"

#: .././config.py:4165
msgid "Secondary video title"
msgstr "Secundaire titel"

#: .././config.py:4167
msgid "Video filename extension"
msgstr "Bestandsextensie"

#: .././config.py:4168
msgid "Video licence"
msgstr "Licentie"

#: .././config.py:4169
msgid "Age restriction (years)"
msgstr "Leeftijdsbeperking (jaar)"

#: .././config.py:4170
msgid "Is a livestream"
msgstr "Is een livestream"

#: .././config.py:4171
msgid "Autonumber videos, starting at 0"
msgstr "Video's automatisch nummeren, beginnend bij 0"

#: .././config.py:4173
msgid "Creator/uploader"
msgstr "Maker/Uploader"

#: .././config.py:4175
msgid "Full name of video uploader"
msgstr "Volledige naam van uploader"

#: .././config.py:4176
msgid "Uploader ID"
msgstr ""

#: .././config.py:4177
msgid "Nickname/ID of video uploader"
msgstr "Bijnaam/ID van uploader"

#: .././config.py:4178
msgid "Channel name"
msgstr "Kanaalnaam"

#: .././config.py:4179
msgid "Channel ID"
msgstr "Kanaal-id"

#: .././config.py:4180
msgid "Playlist name"
msgstr "Afspeellijstnaam"

#: .././config.py:4181
msgid "Playlist ID"
msgstr "Afspeellijst-id"

#: .././config.py:4182
msgid "Video index in playlist"
msgstr "Video-index op afspeellijst"

#: .././config.py:4184
msgid "Date/time/location"
msgstr "Datum/Tijd/Locatie"

#: .././config.py:4186
msgid "Release date (YYYYMMDD)"
msgstr "Uitgebracht op (JJJJMMDD)"

#: .././config.py:4187
msgid "Release time (UNIX timestamp)"
msgstr "Uitgebracht om (UNIX-tijdstempel)"

#: .././config.py:4188
msgid "Upload data (YYYYMMDD)"
msgstr "Uploaddatums (JJJJMMDD)"

#: .././config.py:4189
msgid "Video length (seconds)"
msgstr "Duur (in seconden)"

#: .././config.py:4190
msgid "Filming location"
msgstr "Opnamelocatie"

#: .././config.py:4192 .././config.py:4194
msgid "Video format"
msgstr "Videoformaat"

#: .././config.py:4195
msgid "Video format code"
msgstr "Videoformaatcode"

#: .././config.py:4196
msgid "Video width"
msgstr "Videobreedte"

#: .././config.py:4197
msgid "Video height"
msgstr "Videohoogte"

#: .././config.py:4199
msgid "Video frame rate"
msgstr "Videoframesnelheid"

#: .././config.py:4200
msgid "Average video/audio bitrate (KiB/s)"
msgstr "Gemiddelde audio-/videobitsnelheid (in KiB/s)"

#: .././config.py:4201
msgid "Average video bitrate (KiB/s)"
msgstr "Gemiddelde videobitsnelheid (in KiB/s)"

#: .././config.py:4202
msgid "Average audio bitrate (KiB/s)"
msgstr "Gemiddelde audiobitsnelheid (in KiB/s)"

#: .././config.py:4204
msgid "Ratings/comments"
msgstr "Waarderingen/Reacties"

#: .././config.py:4206
msgid "Number of views"
msgstr "Aantal weergaven"

#: .././config.py:4207
msgid "Number of positive ratings"
msgstr "Aantal positieve waarderingen"

#: .././config.py:4208
msgid "Number of negative ratings"
msgstr "Aantal negatieve waarderingen"

#: .././config.py:4209
msgid "Average rating"
msgstr "Gemiddelde waardering"

#: .././config.py:4210
msgid "Number of reposts"
msgstr "Aantal keer gedeeld"

#: .././config.py:4211
msgid "Number of comments"
msgstr "Aantal reacties"

#: .././config.py:4247 .././config.py:5649 .././config.py:5793
#: .././config.py:16039 .././config.py:19555 .././config.py:20398
#: .././config.py:22152 .././config.py:22425
msgid "Add"
msgstr "Toevoegen"

#: .././config.py:4280 .././config.py:5967
msgid "_Filesystem"
msgstr "_Bestandssysteem"

#: .././config.py:4289
msgid "Filesystem options"
msgstr "Bestandssysteemopties"

#: .././config.py:4294
msgid "Restrict filenames to ASCII characters"
msgstr "Bestandsnamen beperken tot ascii-tekens"

#: .././config.py:4301
msgid "Use the server's file modification time"
msgstr "Aanpassingstijd van server gebruiken"

#: .././config.py:4309
msgid "Filesystem overrides"
msgstr "Bestandssysteemopties afdwingen"

#: .././config.py:4314
msgid "Download all videos into this folder"
msgstr "Alle video's downloaden naar deze map"

#: .././config.py:4383
msgid "_Cookies"
msgstr "_Cookies"

#: .././config.py:4390
msgid "Cookies options"
msgstr "Cookie-opties"

#: .././config.py:4395
msgid "Path to the downloader's cookie jar file"
msgstr "Pad naar downloader's cookie-jarbestand:"

#: .././config.py:4456
msgid "_Write/move files"
msgstr "Bestanden _wegschrijven/verplaatsen"

#: .././config.py:4463
msgid "File write options"
msgstr "Wegschrijfopties"

#: .././config.py:4468
msgid "Write video's description to a .description file"
msgstr "Video-omschrijving wegschrijven naar .description-bestand"

#: .././config.py:4475
msgid "Write video's metadata to an .info.json file"
msgstr "Video-metagegevens wegschrijven naar .info.json-bestand"

#: .././config.py:4483
msgid "Write video's annotations to an .annotations.xml file"
msgstr "Video-aantekeningen wegschrijven naar .annotations.xml-bestand"

#: .././config.py:4492
msgid ""
"Annotations are not downloaded when checking videos/channels/playlists/"
"folders"
msgstr ""
"Aantekeningen worden niet gedownload bij het controleren van video's, "
"kanalen, afspeellijsten en mappen"

#: .././config.py:4499
msgid "Write the video's thumbnail to the same folder"
msgstr "Videominiatuur wegschrijven naar dezelfde map"

#: .././config.py:4507
msgid "File move options"
msgstr "Verplaatsopties"

#: .././config.py:4512
msgid "Move video's description file into a sub-folder"
msgstr "Video-omschrijvingsbestand verplaatsen naar onderliggende map"

#: .././config.py:4518
msgid "Write video's metadata file into a sub-folder"
msgstr "Video-metagegevensbestand wegschrijven naar onderliggende map"

#: .././config.py:4524
msgid "Write video's annotations file into a sub-folder"
msgstr "Video-aantekeningenbestand wegschrijven naar onderliggende map"

#: .././config.py:4530
msgid "Write the video's thumbnail into a sub-folder"
msgstr "Videominiatuur wegschrijven naar onderliggende map"

#: .././config.py:4549
msgid "_Keep files"
msgstr "Bestanden _behouden"

#: .././config.py:4555
msgid "Options during real (not simulated) downloads"
msgstr "Opties tijdens echte (niet-gesimuleerde) downloads"

#: .././config.py:4561 .././config.py:4592
msgid "Keep the description file after the download has finished"
msgstr ""

#: .././config.py:4567 .././config.py:4598
msgid "Keep the metadata file after the download has finished"
msgstr ""

#: .././config.py:4573 .././config.py:4604
msgid "Keep the annotations file after the download has finished"
msgstr ""

#: .././config.py:4579 .././config.py:4610
msgid "Keep the thumbnail file after the download has finished"
msgstr ""

#: .././config.py:4586
msgid "Options during simulated (not real) downloads"
msgstr "Opties tijdens gesimuleerde (niet echte) downloads"

#. Add this tab...
#: .././config.py:4624
msgid "F_ormats"
msgstr "F_ormaten"

#: .././config.py:4648
msgid "_Preferred"
msgstr "_Voorkeur"

#: .././config.py:4655
msgid "Preferred format options"
msgstr "Voorkeursformaatopties"

#: .././config.py:4661
msgid "Recognised video/audio formats"
msgstr "Ondersteunde audio-/videoformaten"

#: .././config.py:4672
msgid "Add format"
msgstr "Formaat toevoegen"

#: .././config.py:4678
msgid "List of preferred formats"
msgstr "Lijst met voorkeursformaten"

#: .././config.py:4696
msgid "Remove format"
msgstr "Formaat verwijderen"

#: .././config.py:4749
msgid "If a merge is required after post-processing, output to this format:"
msgstr ""
"Als er een samenvoeging moet plaatsvinden na het verwerken, schrijf dan weg "
"naar het volgende formaat:"

#. Add this tab...
#: .././config.py:4781 .././config.py:6413
msgid "_Advanced"
msgstr "Ge_avanceerd"

#: .././config.py:4789
msgid "Multiple format options"
msgstr "Meerdere formaatopties"

#: .././config.py:4798
msgid ""
"Multiple formats will not be downloaded, because an archive file will be "
"created"
msgstr ""
"Meerdere formaten worden niet gedownload omdat er een archiefbestand wordt "
"aangemaakt"

#: .././config.py:4801
msgid "The archive file can be disabled in the System Preferences window"
msgstr "Het archiefbestand kan worden uitgeschakeld in het instellingenvenster"

#: .././config.py:4810
msgid ""
"For each video, download the first available format from the preferred list"
msgstr ""
"Gebruik bij elke video het eerst beschikbare formaat van de voorkeurslijst"

#: .././config.py:4824
msgid ""
"From the preferred list, download the first format that's available for all "
"videos"
msgstr ""
"Gebruik bij alle video's het eerst beschikbare formaat van de voorkeurslijst"

#: .././config.py:4838
msgid "For each video, download all available formats from the preferred list"
msgstr "Gebruik bij elke video alle beschikbare formaten van de voorkeurslijst"

#: .././config.py:4851
msgid "Download all available formats for all videos"
msgstr "Gebruik alle beschikbare formaten bij alle video's"

#: .././config.py:4884
msgid "Other format options"
msgstr "Overige formaatopties"

#: .././config.py:4889
msgid "Prefer free video formats, unless one is specified above"
msgstr "Voorkeur voor vrije videoformaten, tenzij anders opgegeven"

#: .././config.py:4896
msgid "Do not download DASH-related data for YouTube videos"
msgstr "Download geen DASH-gerelateerde gegevens bij YouTube-video's"

#: .././config.py:4985
msgid "_Playlists"
msgstr "Afs_peellijsten"

#: .././config.py:5005
msgid "_Size limits"
msgstr "Grootte_beperkingen"

#: .././config.py:5024
msgid "_Dates"
msgstr "_Datums"

#: .././config.py:5041
msgid "_Views"
msgstr "Weerga_ven"

#: .././config.py:5059
msgid "_Filtering"
msgstr "_Filteren"

#: .././config.py:5078
msgid "_External"
msgstr "_Extern"

#: .././config.py:5090
msgid "_Sound only"
msgstr "Alleen _audio"

#: .././config.py:5095
msgid "Sound only options"
msgstr "Audio-opties"

#: .././config.py:5101
msgid ""
"Download each video, extract the sound, and then discard the original videos"
msgstr ""
"Download elke video, extraheer het geluid en verwerp dan de oorspronkelijke "
"video's"

#: .././config.py:5106
msgid "(requires that FFmpeg or AVConv is installed on your system)"
msgstr "(vereist FFmpeg of AVConv)"

#: .././config.py:5117
msgid "Use this audio format:"
msgstr "Audioformaat:"

#: .././config.py:5133
msgid "Use this audio quality:"
msgstr "Audiokwaliteit:"

#: .././config.py:5139 .././config.py:5217
msgid "High"
msgstr "Hoog"

#: .././config.py:5141 .././config.py:5219
msgid "Low"
msgstr "Laag"

#: .././config.py:5160 .././config.py:6255
msgid "_Post-processing"
msgstr "Na_verwerking"

#: .././config.py:5166 .././config.py:5510
msgid "Post-processing options"
msgstr "Naverwerkingsopties"

#: .././config.py:5172
msgid "Post-process video files to convert them to audio-only files"
msgstr "Videobestanden naverwerken om te converteren naar audiobestanden"

#: .././config.py:5180
msgid "Prefer AVConv over FFmpeg"
msgstr "Voorkeur voor AVConv"

#: .././config.py:5189
msgid "Prefer FFmpeg over AVConv (default)"
msgstr "Voorkeur voor FFmpeg (standaard)"

#: .././config.py:5198
msgid "Audio format of the post-processed file"
msgstr "Audioformaat van naverwerkt bestand"

#: .././config.py:5212
msgid "Audio quality of the post-processed file"
msgstr "Audiokwaliteit van naverwerkt bestand"

#: .././config.py:5230
msgid "Encode video to another format, if necessary"
msgstr "Video converteren naar ander formaat (indien nodig)"

#: .././config.py:5243
msgid "Arguments to pass to post-processor"
msgstr "Aanvullende opties voor naverwerking"

#: .././config.py:5254
msgid "Keep original file after processing it"
msgstr "Oorspronkelijk bestand bewaren na verwerken"

#: .././config.py:5262
msgid "Merge subtitles file with video (.mp4 only)"
msgstr "Ondertiteling samenvoegen met video (alleen .mp4)"

#: .././config.py:5274
msgid "Embed thumbnail in audio file as cover art"
msgstr "Miniatuur instellen als hoes van audiobestand"

#: .././config.py:5281
msgid "Write metadata to the video file"
msgstr "Metagegevens wegschrijven naar videobestand"

#: .././config.py:5288
msgid "Automatically correct known faults of the file"
msgstr "Automatisch bekende bestandsfouten repareren"

#: .././config.py:5294
msgid "Do nothing"
msgstr "Niets doen"

#: .././config.py:5295
msgid "Warn, but do nothing"
msgstr "Waarschuwen, maar niets doen"

#: .././config.py:5296
msgid "Fix if possible, otherwise warn"
msgstr "Indien mogelijk repareren, anders waarschuwen"

#. Add this tab...
#: .././config.py:5314
msgid "S_ubtitles"
msgstr "Ondert_iteling"

#: .././config.py:5340
msgid "Subtitles options"
msgstr "Ondertitelopties"

#: .././config.py:5346
msgid "Don't download the subtitles file"
msgstr "Geen ondertitelbestand downloaden"

#: .././config.py:5357
msgid "Download the automatic subtitles file (YouTube only)"
msgstr "Ondertitelbestand automatisch downloaden (alleen YouTube)"

#: .././config.py:5370
msgid "Download all available subtitles files"
msgstr "Alle beschikbare ondertitelbestanden downloaden"

#: .././config.py:5383
msgid "Download subtitles file for these languages:"
msgstr "Ondertitelbestanden downloaden van de volgende talen:"

#: .././config.py:5407
msgid "Add language"
msgstr "Taal toevoegen"

#: .././config.py:5421
msgid "Remove language"
msgstr "Taal verwijderen"

#: .././config.py:5484
msgid "_More options"
msgstr "_Meer opties"

#: .././config.py:5490
msgid "Subtitle format options"
msgstr "Ondertitelformaatopties"

#: .././config.py:5496
msgid "Preferred subtitle format(s), e.g. 'srt', 'vtt', 'srt/ass/vtt/lrc/best'"
msgstr "Voorkeursondertitelformaat, bijv. 'srt', 'vtt', 'srt/ass/vtt/lrc/best'"

#: .././config.py:5515
msgid "Applies to .mp4 videos only; requires FFmpeg/AVConv"
msgstr "Alleen van toepassing op .mp4-video's - vereist FFmpeg of AVConv"

#: .././config.py:5522
msgid "During post-processing, merge subtitles file with video"
msgstr "Ondertitelbestand samenvoegen met video tijdens naverwerking"

#. Add this tab...
#: .././config.py:5542
msgid "_yt-dlp"
msgstr ""

#: .././config.py:5581
msgid "List of output filename templates"
msgstr ""

#: .././config.py:5582 .././config.py:5720 .././config.py:5864
#: .././config.py:5918 .././config.py:5974 .././config.py:6049
#: .././config.py:6102 .././config.py:6147 .././config.py:6203
#: .././config.py:6263 .././config.py:6347
msgid "yt-dlp only"
msgstr ""

#: .././config.py:5587
msgid "Overrides the output template in the 'Files' tab"
msgstr ""

#: .././config.py:5606
msgid "Template"
msgstr ""

#: .././config.py:5625 .././config.py:5757
msgid "Output type"
msgstr ""

#: .././config.py:5638
msgid "Output template"
msgstr ""

#: .././config.py:5660 .././config.py:5804 .././config.py:19591
#: .././config.py:20456 .././config.py:22210 .././config.py:22483
msgid "Delete"
msgstr "Verwijderen"

#: .././config.py:5669 .././config.py:5813 .././config.py:18085
#: .././config.py:20472 .././config.py:22226 .././config.py:22499
msgid "Refresh list"
msgstr "Lijst verversen"

#: .././config.py:5712
msgid "_Paths"
msgstr ""

#: .././config.py:5719
msgid "List of output paths"
msgstr ""

#: .././config.py:5738
msgid "Path"
msgstr ""

#: .././config.py:5772
msgid "Output path"
msgstr ""

#: .././config.py:5863
msgid "Video Selection Options"
msgstr ""

#: .././config.py:5869
msgid "Stop download process when encountering a file in the archive"
msgstr ""

#: .././config.py:5877
msgid ""
"Stop download process when encountering a file that has been filtered out"
msgstr ""

#: .././config.py:5886
msgid "Number of failures allowed before rest of playlist is skipped"
msgstr ""

#: .././config.py:5918
msgid "Download Options"
msgstr ""

#: .././config.py:5925
msgid "Number of fragments of a DASH/HLS video to download concurrently"
msgstr ""

#: .././config.py:5940
msgid "Minimum download rate (bytes/sec) below which throttling is assumed"
msgstr ""

#: .././config.py:5974
msgid "Filesystem Options"
msgstr ""

#: .././config.py:5980
msgid "Force filenames to be MS Windows compatible"
msgstr ""

#: .././config.py:5988
<<<<<<< HEAD
msgid "Limit filename length (excluding extension) to this many characters"
=======
msgid "Limit filname length (excluding extension) to this many characters"
>>>>>>> 7786428a
msgstr ""

#: .././config.py:6003
msgid "Overwrite all video and metadata files (includes '--no-continue')"
msgstr ""

#: .././config.py:6012
msgid "Write playlist metadata in addition to video metadata"
msgstr ""

#: .././config.py:6020
msgid "Write all fields, including private fields, to the .info.json file"
msgstr ""

#: .././config.py:6042
msgid "_Shortcuts"
msgstr ""

#: .././config.py:6048
msgid "Internet Shortcut Options"
msgstr ""

#: .././config.py:6054
msgid "Write an internet shortcut file (.url, .webloc or .desktop)"
msgstr ""

#: .././config.py:6061
msgid "Write a Windows internet shortcut file (.url)"
msgstr ""

#: .././config.py:6068
msgid "Write a macOS inernet shortcut file (.webloc)"
msgstr ""

#: .././config.py:6075
msgid "Write a Linux internet shortcut file (.desktop)"
msgstr ""

#: .././config.py:6095
msgid "V_erbosity"
msgstr ""

#: .././config.py:6101
msgid "Verbosity and Simulation Options"
msgstr ""

#: .././config.py:6108
msgid ""
"Ignore 'No video formats' error (useful for extracting metadata from "
"unavailable videos)"
msgstr ""

#: .././config.py:6118
msgid "Force download archive entries to be written as long as no errors occur"
msgstr ""

#: .././config.py:6140
msgid "_Workarounds"
msgstr ""

#: .././config.py:6147
msgid "Workaround Options"
msgstr ""

#: .././config.py:6154
msgid "Number of seconds to sleep between requests during data extraction"
msgstr ""

#: .././config.py:6169
msgid "Number of seconds to sleep before each download (or minimum time)"
msgstr ""

#: .././config.py:6196
msgid "Fo_rmats"
msgstr ""

#: .././config.py:6202
msgid "Video Format Options"
msgstr ""

#: .././config.py:6208
msgid "Allow multiple video streams to be merged into a single file"
msgstr ""

#: .././config.py:6215
msgid "Allow multiple audio streams to be merged into a single file"
msgstr ""

#: .././config.py:6223
msgid "Check formats selected are actually downloadable (Experimental)"
msgstr ""

#: .././config.py:6233
msgid ""
"Allow unplayable formats to be listed and downloaded (also disables post-"
"processing)"
msgstr ""

#: .././config.py:6262
msgid "Post-Processing Options"
msgstr ""

#: .././config.py:6268
msgid "Remux video into another container if necessary"
msgstr ""

#: .././config.py:6287
msgid "Embed metadata including chapter markers (if supported by format)"
msgstr ""

#: .././config.py:6296
msgid "Convert thumbnails to another format"
msgstr ""

#: .././config.py:6311
msgid "Split video into multiple files based on internal chapters"
msgstr ""

#: .././config.py:6320
msgid "N.B. The 'chapter' prefix can be used in the 'Output' and 'Paths' tabs"
msgstr ""

#: .././config.py:6340
msgid "E_xtractor"
msgstr ""

#: .././config.py:6347
msgid "Extractor Options"
msgstr ""

#: .././config.py:6370
msgid "Do not process dynamic DASH manifests"
msgstr ""

#: .././config.py:6378
msgid ""
"Split HLS playlists to different formats at discontinuities such as ad breaks"
msgstr ""

#: .././config.py:6388
msgid "Extractor Arguments"
msgstr ""

#: .././config.py:6393
msgid "One argument per line, e.g."
msgstr ""

#: .././config.py:6440
msgid "_Configurations"
msgstr ""

#: .././config.py:6447
msgid "Configuration file options"
msgstr ""

#: .././config.py:6452
msgid "Use the downloader's configuration file"
msgstr ""

#: .././config.py:6463 .././config.py:6649
msgid "File loaded from:"
msgstr ""

#: .././config.py:6474 .././config.py:6660
msgid "Save file"
msgstr ""

#: .././config.py:6520
msgid "_Authentication"
msgstr "_Authenticatie"

#: .././config.py:6527
msgid "Authentication options"
msgstr "_Authenticatie-opties"

#: .././config.py:6532
msgid "Username with which to log in"
msgstr "Gebruikersnaam"

#: .././config.py:6543
msgid "Password with which to log in"
msgstr "Wachtwoord"

#: .././config.py:6554
msgid "Password required for this URL"
msgstr "Wachtwoord vereist bij deze url"

#: .././config.py:6565
msgid "Two-factor authentication code"
msgstr "Code van authenticatie in twee stappen"

#: .././config.py:6577
msgid "Adobe Pass multiple-system operator (TV provider) identifier"
msgstr ""

#: .././config.py:6590
msgid " Adobe Pass multiple-system operator account login"
msgstr ""

#: .././config.py:6601
msgid "Adobe Pass multiple-system operator account password"
msgstr ""

#: .././config.py:6625
msgid "._netrc"
msgstr ""

#: .././config.py:6632
msgid ".netrc options"
msgstr ""

#: .././config.py:6637
msgid "Use .netrc authentication data"
msgstr ".netrc-authenticatiegegevens gebruiken"

#: .././config.py:6709
msgid "_Network"
msgstr "_Netwerk"

#: .././config.py:6714
msgid "Network options"
msgstr "Netwerkopties"

#: .././config.py:6720
msgid ""
"Use this HTTP/HTTPS proxy (if set, overrides the proxies in Tartube's "
"preferences window"
msgstr ""
"HTTP-/HTTPS-proxy gebruiken (indien ingesteld overschrijft dit de waarde in "
"het instellingenvenster)"

#: .././config.py:6733
msgid "Time to wait for socket connection, before giving up"
msgstr "Wachttijd voor socketverbinding alvorens op te geven"

#: .././config.py:6744
msgid "Bind with this Client-side IP address"
msgstr "Koppelen aan ip-adres aan clientzijde"

#: .././config.py:6755
msgid "Connect using IPv4 only"
msgstr "Alleen verbinden middels ipv4"

#: .././config.py:6762
msgid "Connect using IPv6 only"
msgstr "Alleen verbinden middels ipv6"

#: .././config.py:6782
msgid "_Geo-restriction"
msgstr "_Geografische beperking"

#: .././config.py:6789
msgid "Geo-restriction options"
msgstr "Geografische opties"

#: .././config.py:6794
msgid "Use this proxy to verify IP address"
msgstr "Proxy gebruiken om ip-adres te verifiëren"

#: .././config.py:6805
msgid "Bypass using fake X-Forwarded-For HTTP header"
msgstr "Omzeilen middels geveinsde X-Forwarded-For http-kop"

#: .././config.py:6812
msgid "Don't bypass using fake HTTP header"
msgstr "Niet omzeilen middels geveinsde http-kop"

#: .././config.py:6819
msgid "Bypass geo-restriction with ISO 3166-2 country code"
msgstr "Geografische beperking omzeilen middels ISO 3166-2-landcode"

#: .././config.py:6830
msgid "Bypass with explicit IP block in CIDR notation"
msgstr "Omzeilen middels expliciete ip-blokkade in CIDR-notatie"

#: .././config.py:6858
msgid "Workaround options"
msgstr "Omzeilopties"

#: .././config.py:6863
msgid "Custom user agent"
msgstr "Aangepaste gebruikersagent"

#: .././config.py:6874
msgid "Custom referer if video access has restricted domain"
msgstr "Aangepaste verwijzing als videotoegang een beperkt domein bevat"

#: .././config.py:6885
msgid "Minimum seconds to sleep before each download"
msgstr "Minimumaantal seconden wachttijd alvorens te downloaden"

#: .././config.py:6898
msgid "Maximum seconds to sleep before each download"
msgstr "Maximumaantal seconden wachttijd alvorens te downloaden"

#: .././config.py:6919
msgid "Force this encoding (experimental)"
msgstr "Encodering afdwingen (experimenteel)"

#: .././config.py:6930
msgid "Suppress HTTPS certificate validation"
msgstr "HTTPS-certificaatgoedkeuring onderdrukken"

#: .././config.py:6938
msgid ""
"Use an unencrypted connection to retrieve information about videos (YouTube "
"only)"
msgstr ""
"Onbeveiligde verbinding gebruiken om video-informatie op te halen (alleen "
"YouTube)"

#: .././config.py:7020
msgid "Prefer HLS (HTTP Live Streaming)"
msgstr "Voorkeur voor hls (http-livestreaming)"

#: .././config.py:7027
msgid "Prefer FFMpeg over native HLS downloader"
msgstr "Voorkeur voor FFmpeg boven hls-downloader"

#: .././config.py:7034
msgid "Include advertisements (experimental feature)"
msgstr "Reclame ook downloaden (experimenteel)"

#: .././config.py:7041
msgid "Ignore errors and continue the download operation"
msgstr "Fouten negeren en downloaden voortzetten"

#: .././config.py:7048
msgid "Number of retries"
msgstr "Aantal pogingen"

#: .././config.py:7069
msgid "Download videos suitable for this age"
msgstr "Video's downloaden voor bepaalde leeftijdscategorie"

#: .././config.py:7090
msgid "Playlist options"
msgstr "Afspeellijstopties"

#: .././config.py:7096
msgid ""
"Channels and playlists are handled in the same way, so these options can be "
"used with both"
msgstr ""
"Kanalen en afspeellijsten worden hetzelfde behandeld, dus zijn deze opties "
"van toepassing op beide"

#: .././config.py:7103
msgid "Start downloading playlist from index"
msgstr "Afspeellijst downloaden vanaf index"

#: .././config.py:7115
msgid "Stop downloading playlist at index"
msgstr "Afspeellijst downloaden tot aan index"

#: .././config.py:7127
msgid "Abort operation after downloading this many videos"
msgstr "Afbreken na downloaden van het volgend aantal video's"

#: .././config.py:7139
msgid "Abort downloading the playlist if an error occurs"
msgstr ""
"Afbreken als tijdens het downloaden van de afspeellijst een fout optreedt"

#: .././config.py:7146
msgid "Download playlist in reverse order"
msgstr "Afspeellijst downloaden in omgekeerde volgorde"

#: .././config.py:7153
msgid "Download playlist in random order"
msgstr "Afspeellijst downloaden in willekeurige volgorde"

#: .././config.py:7169
msgid "Video size limit options"
msgstr "Bestandsgroottelimieten"

#: .././config.py:7174
msgid "Minimum file size for video downloads"
msgstr "Minimale bestandsgrootte van videodownloads"

#: .././config.py:7192
msgid "Maximum file size for video downloads"
msgstr "Maximale bestandsgrootte van videodownloads"

#: .././config.py:7220
msgid "Video date options"
msgstr "Datumopties"

#: .././config.py:7225
msgid "Only videos uploaded on this date"
msgstr "Alleen video's geüpload op de volgende datum"

#: .././config.py:7246
msgid "Only videos uploaded before this date"
msgstr "Alleen video's geüpload vóór de volgende datum"

#: .././config.py:7267
msgid "Only videos uploaded after this date"
msgstr "Alleen video's geüpload ná de volgende datum"

#: .././config.py:7298
msgid "Video views options"
msgstr "Videoweergaven"

#: .././config.py:7303
msgid "Minimum number of views"
msgstr "Minimumaantal weergaven"

#: .././config.py:7315
msgid "Maximum number of views"
msgstr "Maximumaantal weergaven"

#: .././config.py:7341
msgid "Video filtering options"
msgstr "Videofiters"

#: .././config.py:7346
msgid "Download only matching titles (regex or caseless substring)"
msgstr "Alleen overeenkomende titels downloaden (reguliere uitdrukkingen)"

#: .././config.py:7358
msgid "Don't download only matching titles (regex or caseless substring)"
msgstr "Niet alleen overeenkomende titels downloaden (reguliere uitdrukkingen)"

#: .././config.py:7371
msgid "Generic video filter, for example:"
msgstr "Algemeen videofilter, bijvoorbeeld:"

#: .././config.py:7392
msgid "External downloader options"
msgstr "Extern downloadprogramma"

#: .././config.py:7397
msgid "Use this external downloader"
msgstr "Extern downloadprogramma gebruiken"

#: .././config.py:7415
msgid "Arguments to pass to external downloader"
msgstr "Aanvullende opties voor extern downloadprogramma"

#: .././config.py:7513
msgid "Select the cookie jar file"
msgstr "Kies het cookie-jarbestand"

#: .././config.py:7625
msgid "Could not save the downloader's configuration file"
msgstr ""

#: .././config.py:7636
msgid "Downloader's configuration file saved"
msgstr ""

#: .././config.py:7892
msgid ""
"This option won't work unless the format is also added to the list of "
"preferred formats above"
msgstr ""
"Deze optie werkt niet als het formaat is toegevoegd aan bovenstaande lijst "
"met voorkeursformaten"

#: .././config.py:8083
msgid "Could not save the .netrc file"
msgstr ""

#: .././config.py:8100
msgid ".netrc file saved"
msgstr ""

#: .././config.py:8158
msgid ""
"Fewer download options will be visible when you click the 'Apply' or 'Reset' "
"buttons (or when you close and then re-open the window)"
msgstr ""
"Als je op 'Toepassen' of 'Standaardwaarden' klikt (of het venster opnieuw "
"opent), worden er minder downloadopties getoond"

#: .././config.py:8168
msgid "Show advanced download options (when window re-opens)"
msgstr ""
"Uitgebreide downloadopties tonen (als het venster opnieuw wordt geopend)"

#: .././config.py:8181
msgid ""
"More download options will be visible when you click the 'Apply' or 'Reset' "
"buttons (or when you close and then re-open the window)"
msgstr ""
"Als je op 'Toepassen' of 'Standaardwaarden' klikt (of het venster opnieuw "
"opent), worden er meer downloadopties getoond"

#: .././config.py:8191
msgid "Hide advanced download options (when window re-opens)"
msgstr ""
"Uitgebreide downloadopties verbergen (als het venster opnieuw wordt geopend)"

#: .././config.py:8650
msgid "Select the output folder"
msgstr ""

#: .././config.py:8652
msgid "Select the output directory"
msgstr ""

#: .././config.py:8702
msgid "FFmpeg options"
msgstr "FFmpeg-opties"

#. Replace the 'OK' button with a 'Process files' button
#: .././config.py:9055 .././config.py:12281
msgid "Process files"
msgstr "Bestanden verwerken"

#: .././config.py:9057 .././config.py:12283
msgid "Process the files with FFmpeg"
msgstr "Verwerk de bestanden met FFmpeg"

#: .././config.py:9073
msgid "Name for these FFmpeg options"
msgstr "Naam van FFmpeg-opties"

#: .././config.py:9091
msgid "Extra command line options (e.g. --help)"
msgstr "Aanvullende opdrachtregelopties (bijv. --help)"

#: .././config.py:9102
msgid "System command, based on all FFmpeg options in this window:"
msgstr "Systeemopdracht, op basis van alle FFmpeg-opties binnen dit venster:"

#: .././config.py:9133
msgid "Show fewer FFmpeg options"
msgstr "Minder FFmpeg-opties tonen"

#: .././config.py:9135
msgid "Show more FFmpeg options"
msgstr "Meer FFmpeg-opties tonen"

#: .././config.py:9145
msgid "Import current FFmpeg options into this window"
msgstr "Importeer huidige FFmpeg-opties naar dit venster"

#: .././config.py:9160
msgid "Completely reset all FFmpeg options to their default values"
msgstr "Zet alle FFmpeg-opties terug op hun standaardwaarden"

#: .././config.py:9176
msgid "Add to end of filename:"
msgstr "Toevoegen achter bestandsnaam:"

#: .././config.py:9186
msgid "If regex matches filename:"
msgstr "Als regex overeenkomt met bestandsnaam:"

#: .././config.py:9200
msgid "...then apply substitution:"
msgstr "...pas dan vervanging toe:"

#: .././config.py:9213
msgid ""
"If the video/audio file is renamed, also rename the thumbnail (but not vice-"
"versa)"
msgstr ""
"Als het audio- of videobestand van naam wijzigt, wijzig dan ook de naam van "
"de miniatuur (maar niet vice-versa)"

#: .././config.py:9224
msgid "Change file extension:"
msgstr "Bestandsextensie aanpassen:"

#: .././config.py:9238
msgid "After changing the file extension, delete the original file"
msgstr "Oorspronkelijk bestand verwijderen na aanpassen van extensie"

#: .././config.py:9309
msgid "_Settings"
msgstr "In_stellingen"

#: .././config.py:9322
msgid "Downloaded video/audio"
msgstr "Gedownloade audio/video"

#: .././config.py:9331
msgid "with audio"
msgstr "met audio"

#: .././config.py:9344 .././config.py:9421 .././config.py:10943
msgid "Thumbnail"
msgstr "Miniatuurvoorbeeld"

#: .././config.py:9356
msgid "Output"
msgstr ""

#: .././config.py:9385
msgid "Video clip"
msgstr ""

#: .././config.py:9397
msgid "Video slice"
msgstr ""

#: .././config.py:9409
msgid "Merge video/audio"
msgstr ""

#: .././config.py:9519
msgid "Audio bitrate"
msgstr "Audiobitsnelheid"

#: .././config.py:9533
msgid "How to set the quality"
msgstr "Kwaliteit instellen"

#: .././config.py:9538
msgid ""
"FFmpeg always encodes according to a Rate Factor that specifies the quality "
"of the result."
msgstr ""
"FFmpeg gebruikt altijd op basis van de snelheidsfactor die de kwaliteit "
"aangeeft."

#: .././config.py:9541
msgid ""
"Instead of directly specifying the Rate Factor, an average bit rate can be "
"specified. FFmpeg will then determine the optimal Rate Factor in a first "
"pass."
msgstr ""
"In plaats daarvan kan een gemiddelde bitsnelheid worden ingesteld. FFmpeg "
"bepaalt dan de optimale snelheidsfactor bij de eerste overdracht."

#: .././config.py:9545
msgid ""
"In fact the first pass is only used for determining the Rate Factor, no "
"other data is carried over into the second pass."
msgstr ""
"De eerste overdracht wordt alleen gebruikt om de factor te bepalen en niet "
"om andere gegevens over te dragen."

#: .././config.py:9548
msgid ""
"Specifying an average bitrate but running only one pass is possible, but not "
"recommended. FFmpeg would then encode the beginning of the video with a "
"random Rate Factor and then change it near the end of the video to "
"eventually reach the target bitrate."
msgstr ""
"Een gemiddelde bitsnelheid met slechts één overdracht is mogelijk, maar niet "
"aanbevolen. FFmpeg werkt dan alleen het begin van de video af met een "
"willekeurige snelheidsfactor en past het einde aan om het doel te bereiken."

#: .././config.py:9561
msgid "Manual rate factor"
msgstr "Aangepaste snelheidsfactor"

#: .././config.py:9570
msgid "Determine from target bitrate (2-Pass)"
msgstr "Bepalen op basis van doelbitsnelheid (2-pass)"

#: .././config.py:9580
msgid "Rate factor"
msgstr "Snelheidsfactor"

#: .././config.py:9589
msgid "Lossless"
msgstr "Lossless"

#: .././config.py:9589
msgid "Large file"
msgstr "Groot bestand"

#: .././config.py:9611
msgid "Bad quality"
msgstr "Slechte kwaliteit"

#: .././config.py:9611
msgid "Small file"
msgstr "Klein bestand"

#: .././config.py:9618
msgid "Name of dummy file"
msgstr "Naam van rekwisietbestand"

#: .././config.py:9622
msgid "A dummy file is created during the first pass."
msgstr "Er wordt tijdens de eerste overdracht een rekwisietbestand aangemaakt."

#: .././config.py:9626
msgid "Use the output file"
msgstr "Uitvoerbestand gebruiken"

#: .././config.py:9627
msgid "Dummy"
msgstr "Rekwisiet"

#: .././config.py:9628
msgid "/dev/null (Linux)"
msgstr "/dev/null (Linux)"

#: .././config.py:9629
msgid "NUL (MS Windows)"
msgstr "NUL (MS Windows)"

#: .././config.py:9641
msgid "Patience preset"
msgstr "Geduldsinstelling"

#: .././config.py:9646
msgid "Ultra fast"
msgstr "Ontzettend snel"

#: .././config.py:9647
msgid "Super fast"
msgstr "Heel erg snel"

#: .././config.py:9648
msgid "Very fast"
msgstr "Erg snel"

#: .././config.py:9649 .././config.py:9747
msgid "Faster"
msgstr "Sneller"

#: .././config.py:9650
msgid "Fast"
msgstr "Snel"

#: .././config.py:9651
msgid "Medium (default)"
msgstr "Gemiddeld (standaard)"

#: .././config.py:9652
#, python-format
msgid "Slow (file about 5-10% smaller than medium)"
msgstr "Langzaam (ongeveer 5-10% kleiner bestand dan gemiddeld)"

#: .././config.py:9653
#, python-format
msgid "Slower (file about 15% smaller than medium)"
msgstr "Langzamer (ongeveer 15% kleiner bestand dan gemiddeld)"

#: .././config.py:9654
#, python-format
msgid "Very slow (file about 17% smaller than medium)"
msgstr "Erg langzaam (ongeveer 17% kleiner bestand dan gemiddeld)"

#: .././config.py:9665
msgid "GPU encoding"
msgstr ""

#: .././config.py:9681
msgid "Hardware acceleration"
msgstr ""

#: .././config.py:9741
msgid "Palette:"
msgstr "Palet:"

#: .././config.py:9748
msgid "Uses dithering to a standard palette provided by FFmpeg"
msgstr "Gebruikt ruisonderdrukking op basis van een standaardpalet van FFmpeg"

#: .././config.py:9749
msgid "Can cause dithering artefacts and slight banding"
msgstr "Kan vervormingen en lichte verkleuringen veroorzaken"

#: .././config.py:9758
msgid "Better"
msgstr "Beter"

#: .././config.py:9759
msgid "Determines an optimized palette for the video"
msgstr "Stelt een geoptimaliseerd palet vast voor de video"

#: .././config.py:9760
msgid "Uses two passes and a temporary file for the palette"
msgstr "Gebruikt twee overdrachten en een tijdelijk bestand voor het palet"

#: .././config.py:9815 .././config.py:10451
msgid "Split videos using their own timestamps"
msgstr ""

#: .././config.py:9824 .././config.py:10462
msgid "Split videos using these timestamps"
msgstr ""

#: .././config.py:9858 .././config.py:10043 .././config.py:10498
#: .././config.py:10705 .././config.py:13130 .././config.py:13303
msgid "Start"
msgstr ""

#: .././config.py:9858 .././config.py:10498 .././config.py:13130
msgid "Clip title"
msgstr ""

#: .././config.py:9929 .././config.py:10569 .././config.py:13190
msgid "Add timestamp"
msgstr ""

#: .././config.py:9938 .././config.py:10578 .././config.py:13201
msgid "Delete timestamp"
msgstr ""

#: .././config.py:9948 .././config.py:10588 .././config.py:13210
msgid "Clip preferences"
msgstr ""

#: .././config.py:10000 .././config.py:10658
msgid "Use the videos' own slice data"
msgstr ""

#: .././config.py:10009 .././config.py:10669
msgid "Use this slice data"
msgstr ""

#: .././config.py:10043 .././config.py:10066 .././config.py:10705
#: .././config.py:10728 .././config.py:13303 .././config.py:13322
msgid "Category"
msgstr ""

#: .././config.py:10043 .././config.py:10086 .././config.py:10705
#: .././config.py:10748 .././config.py:13303 .././config.py:13334
msgid "Action Type"
msgstr ""

#: .././config.py:10130 .././config.py:10792 .././config.py:13373
msgid "Add slice"
msgstr ""

#: .././config.py:10140
msgid "Delete sliuce"
msgstr ""

#: .././config.py:10151 .././config.py:10814 .././config.py:13394
msgid "SponsorBlock settings"
msgstr ""

#: .././config.py:10254
msgid ""
"This merges a video and audio file with the same name into a single video "
"file,\n"
"using the extension specified in the File tab"
msgstr ""
"Hiermee voeg je een audio- en videobestand samen onder dezelfde naam,\n"
"met toevoeging van de op het tabblad 'Bestand' opgegeven extensie"

#: .././config.py:10295
msgid "The thumbnail's format can be changed in the File tab"
msgstr "Het miniatuurformaat kan worden aangepast op het tabblad 'Bestand'"

#: .././config.py:10310
msgid "_Optimisations"
msgstr "_Optimalisaties"

#: .././config.py:10315
msgid ""
"Optimise for fast seeking (shorter keyframe interval, about 10% larger file)"
msgstr ""
"Optimaliseren voor snel doorspoelen (kortere frames, ongeveer 10% groter "
"bestand)"

#: .././config.py:10323
msgid "Input video is a high-quality movie"
msgstr "Invoervideo is van hoge kwaliteit"

#: .././config.py:10329
msgid "Input video is an animated movie"
msgstr "Invoervideo is een tekenfilm"

#: .././config.py:10335
msgid "Input video contains film grain"
msgstr "Invoervideo bevat spikkels"

#: .././config.py:10341
msgid "Input video is an image slideshow"
msgstr "Invoervideo is een diavoorstelling"

#: .././config.py:10347
msgid "Optimise for really weak CPU playback devices"
msgstr "Optimaliseren voor zwakke processoren (cpu's)"

#: .././config.py:10354
msgid "Optimise for really old devices (requires rate factor above 0)"
msgstr ""
"Optimaliseren voor zeer oude apparaten (vereist een factor hoger dan 0)"

#: .././config.py:10365
msgid ""
"Move headers to beginning of file (so it can play while still downloading)"
msgstr ""
"Koppen verplaatsen naar begin van bestand (om te kijken tijdens het "
"downloaden)"

#: .././config.py:10373
msgid "Fast encoding and low latency streaming"
msgstr "Snel encoderen en streamen op lage snelheid"

#: .././config.py:10379
msgid "Limit bitrate (Mbit/s)"
msgstr "Bitsnelheid beperken (Mbit/s)"

#: .././config.py:10396
msgid "Assuming a receiving buffer (seconds)"
msgstr "Ontvangbuffer (in seconden)"

#: .././config.py:10429 .././config.py:20733
msgid "_Clips"
msgstr ""

#: .././config.py:10441
msgid "Split the video(s) to create video clips"
msgstr ""

#: .././config.py:10641 .././config.py:13271 .././config.py:20936
msgid "_Slices"
msgstr ""

#: .././config.py:10648
msgid "Remove slices from the video(s)"
msgstr ""

#: .././config.py:10802 .././config.py:13385
msgid "Delete slice"
msgstr ""

#: .././config.py:10924
msgid "List of videos to be processed"
msgstr "Lijst met te verwerken video's"

#: .././config.py:10943 .././downloads.py:6576 .././media.py:88
msgid "Video"
msgstr "Video"

#: .././config.py:10986
msgid "Show video properties and timestamps"
msgstr ""

#: .././config.py:10995
msgid "Remove video from list"
msgstr "Video verwijderen van lijst"

#: .././config.py:11920
msgid ""
"Fewer FFmpeg options will be visible when you click the 'Apply' or 'Reset' "
"buttons (or when you close and then re-open the window)"
msgstr ""
"Als je op 'Toepassen' of 'Standaardwaarden' klikt (of het venster opnieuw "
"opent), worden er minder FFmpeg-opties getoond"

#: .././config.py:11930
msgid "Show more FFmpeg options (when window re-opens)"
msgstr ""
"Uitgebreide FFmpeg-opties tonen (als het venster opnieuw wordt geopend)"

#: .././config.py:11947
msgid ""
"More FFmpeg options will be visible when you click the 'Apply' or 'Reset' "
"buttons (or when you close and then re-open the window)"
msgstr ""
"Als je op 'Toepassen' of 'Standaardwaarden' klikt (of het venster opnieuw "
"opent), worden er meer FFmpeg-opties getoond"

#: .././config.py:11957
msgid "Show fewer FFmpeg options (when window re-opens)"
msgstr "Minder FFmpeg-opties tonen (als het venster opnieuw wordt geopend)"

#. Add this tab...
#: .././config.py:12703 .././config.py:14686 .././config.py:15125
#: .././config.py:15739 .././config.py:16758
msgid "_General"
msgstr "Al_gemeen"

#: .././config.py:12706 .././config.py:14689 .././config.py:15128
#: .././config.py:15743
msgid "General properties"
msgstr "Algemene informatie"

#: .././config.py:12756
msgid "Set the file (if this is the wrong one)"
msgstr "Bestand instellen (als dit het verkeerde is)"

#: .././config.py:12767
msgid "Video downloaded"
msgstr ""

#: .././config.py:12774
msgid "Video unwatched"
msgstr ""

#: .././config.py:12781
msgid "Video has been split from an original"
msgstr ""

#: .././config.py:12788
msgid "Video is archived"
msgstr "De video is gearchiveerd"

#: .././config.py:12795
msgid "Video is bookmarked"
msgstr "De video is toegevoegd aan de bladwijzers"

#: .././config.py:12802
msgid "Video is favourite"
msgstr "De video is toegevoegd aan de favorieten"

#: .././config.py:12809
msgid "Video is in waiting list"
msgstr "De video staat op de wachtlijst"

#: .././config.py:12816
msgid "Always simulate download of this video"
msgstr "Downloaden altijd simuleren"

#: .././config.py:12881
msgid "Receive time"
msgstr "Ontvangen om"

#: .././config.py:12915
msgid "_Live"
msgstr ""

#: .././config.py:12920
msgid "Livestream properties"
msgstr "Livestreaminformatie"

#: .././config.py:12925
msgid "Livestream status"
msgstr "Livestreamstatus"

#: .././config.py:12936
msgid "Waiting to start"
msgstr "Bezig met wachten op begin"

#: .././config.py:12938
msgid "Stream has started"
msgstr "De stream is begonnen"

#: .././config.py:12940
msgid "Not a livestream"
msgstr "Is geen livestream"

#: .././config.py:12943
msgid "Livestream message"
msgstr "Livestreambericht"

#: .././config.py:12958
msgid "Video is pre-recorded"
msgstr "De video is van tevoren opgenomen"

#: .././config.py:12969
msgid "Livestream actions"
msgstr "Livestreamacties"

#: .././config.py:12976
msgid "When the livestream starts, show a desktop notification"
msgstr "Melding tonen als de livestream begint"

#: .././config.py:12985
msgid "When the livestream starts, play an alarm"
msgstr "Geluid afspelen als de livestream begint"

#: .././config.py:12995
msgid "When the livestream starts, open it in the system's web browser"
msgstr "Livestream openen in webbrowser zodra deze begint"

#: .././config.py:13007
msgid "When the livestream starts, begin downloading it immediately"
msgstr "Downloaden starten als de livestream begint"

#: .././config.py:13018 .././config.py:21181
msgid "When a livestream stops, download it (overwriting any earlier file)"
msgstr ""
"Downloaden stoppen als de livestream begint (eerdere bestanden worden "
"overschreven)"

#: .././config.py:13034
msgid "_Description"
msgstr "_Omschrijving"

#: .././config.py:13039
msgid "Video description"
msgstr "Video-omschrijving"

#: .././config.py:13052
msgid "Update from the description file, and set the line length to:"
msgstr ""

#: .././config.py:13072
msgid "Clear the description (does not modify the file)"
msgstr ""

#: .././config.py:13099
msgid "_Timestamps"
msgstr ""

#: .././config.py:13104
msgid "Timestamps"
msgstr ""

#: .././config.py:13110
msgid "Timestamps can be used to download or create video clips"
msgstr ""

#: .././config.py:13226
msgid "Reset list using video description"
msgstr ""

#: .././config.py:13276
msgid "Video Slices"
msgstr ""

#: .././config.py:13282
msgid "SponsorBlock provides a list of slices that can be removed from a video"
msgstr ""

#: .././config.py:13456 .././config.py:21027
msgid "_Comments"
msgstr ""

#: .././config.py:13461
msgid "Comments"
msgstr ""

#: .././config.py:13466
msgid "Video comments can only be downloaded by yt-dlp"
msgstr ""

#: .././config.py:13473
msgid "Comments:"
msgstr ""

#: .././config.py:13514
msgid "Show comment timestamps"
msgstr ""

#: .././config.py:13524
msgid "Show comment times as text"
msgstr ""

#: .././config.py:13549
msgid "Show unformatted list"
msgstr ""

#: .././config.py:13559
msgid "Show formatted list"
msgstr ""

#: .././config.py:13580
msgid "Update from the metadata file"
msgstr ""

#: .././config.py:13602
msgid "Clear comments (does not modify the file)"
msgstr ""

#: .././config.py:13628
msgid "Author"
msgstr ""

#: .././config.py:13628
msgid "Comment"
msgstr ""

#: .././config.py:13628
msgid "Likes"
msgstr ""

#: .././config.py:13629
msgid "Uploader"
msgstr ""

#: .././config.py:13914 .././config.py:14904
msgid "Errors / Warnings"
msgstr "Fouten/Waarschuwingen"

#: .././config.py:13920
msgid "Error messages produced the last time this video was checked/downloaded"
msgstr ""
"Foutmeldingen tijdens de laatste keer dat de video is gecontroleerd/"
"gedownload"

#: .././config.py:13936
msgid ""
"Warning messages produced the last time this video was checked/downloaded"
msgstr ""
"Waarschuwingen tijdens de laatste keer dat de video is gecontroleerd/"
"gedownload"

#: .././config.py:14363
msgid "Select the correct video/audio file"
msgstr "Kies het juiste audio- of videobestand"

#: .././config.py:14389
msgid ""
"The replacement video/audio file must be in the same channel, playlist or "
"folder"
msgstr ""
"Het vervangende bestand moet op hetzelfde kanaal of dezelfde afspeellijst of "
"map staan"

#: .././config.py:14407
msgid "You must select a valid video/audio file"
msgstr "Kies het juiste audio- of videobestand"

#: .././config.py:14563
msgid "Channel properties"
msgstr "Kanaalinformatie"

#: .././config.py:14566
msgid "Playlist properties"
msgstr "Afspeellijstinformatie"

#: .././config.py:14704
msgid "Don't add videos in this channel to Tartube's database"
msgstr ""

#: .././config.py:14708
msgid "Don't add videos in this playlist to Tartube's database"
msgstr ""

#: .././config.py:14719
msgid "Always simulate download of videos in this channel"
msgstr "Downloaden op dit kanaal altijd simuleren"

#: .././config.py:14721
msgid "Always simulate download of videos in this playlist"
msgstr "Downloaden op deze afspeellijst altijd simuleren"

#: .././config.py:14731
msgid "Disable checking/downloading for this channel"
msgstr "Controleren/Downloaden op dit kanaal uitschakelen"

#: .././config.py:14733
msgid "Disable checking/downloading for this playlist"
msgstr "Controleren/Downloaden op deze afspeellijst uitschakelen"

#: .././config.py:14743
msgid "This channel is marked as a favourite"
msgstr "Dit kanaal staat in je favorieten"

#: .././config.py:14745
msgid "This playlist is marked as a favourite"
msgstr "Deze afspeellijst staat in je favorieten"

#: .././config.py:14755
msgid "Total videos"
msgstr "Totaal aantal video's"

#: .././config.py:14779
msgid "Favourite videos"
msgstr "Favoriete video's"

#: .././config.py:14791
msgid "Downloaded videos"
msgstr "Gedownloade video's"

#: .././config.py:14813 .././config.py:15370 .././config.py:18402
msgid "_History"
msgstr "Gesc_hiedenis"

#: .././config.py:14817 .././config.py:15374 .././config.py:18408
msgid "Download history"
msgstr "Downloadgeschiedenis"

#: .././config.py:14831 .././config.py:15388 .././config.py:18422
msgid "Draw"
msgstr "Tekenen"

#: .././config.py:14859
msgid "_RSS feed"
msgstr "_RSS-feed"

#: .././config.py:14862
msgid "RSS feed"
msgstr "RSS-feed"

#: .././config.py:14868
msgid ""
"If Tartube cannot detect the channel's RSS feed, you can enter the URL here"
msgstr ""
"Als Tartube geen rss-feed kan achterhalen, kun je hier de feedurl opgeven"

#: .././config.py:14873
msgid ""
"If Tartube cannot detect the playlist's RSS feed, you can enter the URL here"
msgstr ""
"Als Tartube geen rss-feed kan achterhalen, kun je hier de feedurl opgeven"

#: .././config.py:14878
msgid "(The feed is used to detect livestreams on compatible websites)"
msgstr ""
"(de feed wordt gebruikt om livestreams van compatibele sites te achterhalen)"

#: .././config.py:14910
msgid ""
"Error messages produced the last time this channel was checked/downloaded"
msgstr ""
"Foutmeldingen tijdens de laatste keer dat dit kanaal is gecontroleerd/"
"gedownload"

#: .././config.py:14915
msgid ""
"Error messages produced the last time this playlist was checked/downloaded"
msgstr ""
"Foutmeldingen tijdens de laatste keer dat deze afspeellijst is gecontroleerd/"
"gedownload"

#: .././config.py:14934
msgid ""
"Warning messages produced the last time this channel was checked/downloaded"
msgstr ""
"Waarschuwingen tijdens de laatste keer dat dit kanaal is gecontroleerd/"
"gedownload"

#: .././config.py:14939
msgid ""
"Warning messages produced the last time this playlist was checked/downloaded"
msgstr ""
"Waarschuwingen tijdens de laatste keer dat deze afspeellijst is "
"gecontroleerd/gedownload"

#: .././config.py:15006
msgid "Folder properties"
msgstr "Mapinformatie"

#: .././config.py:15141
msgid "Don't add videos to Tartube's database"
msgstr ""

#: .././config.py:15148
msgid "Always simulate download of videos"
msgstr "Downloaden altijd simuleren"

#: .././config.py:15155
msgid "Disable checking/downloading"
msgstr ""

#: .././config.py:15162
msgid "This folder is marked as a favourite"
msgstr "Deze map staat in je favorieten"

#: .././config.py:15169
msgid "This folder is hidden"
msgstr "Deze map is verborgen"

#: .././config.py:15176
msgid "This folder can't be deleted by the user"
msgstr "Deze map kan niet worden verwijderd door de gebruiker"

#: .././config.py:15183
msgid "This is a system-controlled folder"
msgstr "Dit is een systeemmap"

#: .././config.py:15190
msgid "All contents deleted when Tartube shuts down"
msgstr "Na het afsluiten wordt alle inhoud verwijderd"

#: .././config.py:15197
msgid "Restrictions:"
msgstr ""

#: .././config.py:15208
msgid "Can only contain videos"
msgstr ""

#: .././config.py:15210
msgid "Can contain folders and videos"
msgstr ""

#: .././config.py:15212
msgid "Can contain anything"
msgstr ""

#: .././config.py:15222 .././config.py:18227
msgid "_Statistics"
msgstr "_Statistieken"

#: .././config.py:15226 .././config.py:18233
msgid "Statistics"
msgstr "Statistieken"

#: .././config.py:15247 .././config.py:18254
msgid "Downloaded"
msgstr "Gedownload"

#: .././config.py:15291
msgid "Sub-folders"
msgstr "Onderliggende mappen"

#: .././config.py:15313
msgid "Recalculate"
msgstr "Herberekenen"

#: .././config.py:15416
msgid "_Recent Videos"
msgstr ""

#: .././config.py:15420 .././formats.py:932
msgid "Recent Videos"
msgstr "Recente video's"

#: .././config.py:15426
msgid ""
"When videos are checked/downloaded, older videos are removed from this folder"
msgstr ""

#: .././config.py:15597
msgid "Scheduled download"
msgstr "Ingeplande download"

#: .././config.py:15748 .././config.py:19542
msgid "Scheduled download name"
msgstr "Naam van ingeplande download"

#: .././config.py:15760
msgid "Download mode"
msgstr "Downloadmodus"

#: .././config.py:15765
msgid "Check channels, playlist and folders"
msgstr "Kanalen, afspeellijsten en mappen controleren"

#: .././config.py:15766
msgid "Download channels, playlists and folders"
msgstr "Kanalen, afspeellijsten, mappen downloaden"

#: .././config.py:15767
msgid "Perform a custom download"
msgstr "Aangepast downloaden"

#: .././config.py:15779
msgid "Custom download name"
msgstr ""

#: .././config.py:15818 .././config.py:19508
msgid "Start mode"
msgstr "Beginmodus"

#: .././config.py:15823
msgid "Perform this download at regular intervals"
msgstr "Download uitvoeren op bepaalde tijdstippen"

#: .././config.py:15824
msgid "Perform this download when Tartube starts"
msgstr "Download uitvoeren na het openen van Tartube"

#: .././config.py:15825
msgid "Disable this scheduled download"
msgstr "Planning uitschakelen"

#: .././config.py:15837
msgid "Time between scheduled downloads"
msgstr "Tijd tussen ingeplande downloads"

#: .././config.py:15890
msgid "If another scheduled download is running:"
msgstr "Als er al een ingeplande download actief is:"

#: .././config.py:15897
msgid "Add channels, playlists and folders to the end of the queue"
msgstr "Kanalen, afspeellijsten en mappen toevoegen aan einde van wachtrij"

#: .././config.py:15903
msgid "Add channels, playlists and folders to the beginning of the queue"
msgstr "Kanalen, afspeellijsten en mappen toevoegen aan begin van wachtrij"

#: .././config.py:15910
msgid "Do nothing, just wait until the next scheduled download time"
msgstr "Niks doen tot aan het volgende tijdstip"

#: .././config.py:15925
msgid "This scheduled download takes priority over others"
msgstr "Deze ingeplande download heeft hoge prioriteit"

#: .././config.py:15928
msgid "Other scheduled downloads won't start until this one is finished"
msgstr "Andere ingeplande downloads beginnen pas als deze is afgerond"

#: .././config.py:15937
msgid ""
"Ignore time-saving preferences, and check/download the whole channel/"
"playlist/folder"
msgstr ""
"Tijdbesparende maatregelen negeren en kanaal/afspeellijst/map volledig "
"controleren/downloaden"

#: .././config.py:15945
msgid "Shut down Tartube when this scheduled download has finished"
msgstr "Tartube afsluiten nadat deze download is afgerond"

#: .././config.py:15962
msgid "Media to download"
msgstr "De te downloaden media"

#: .././config.py:15968
msgid "Check/download everything"
msgstr "Alles controleren/downloaden"

#: .././config.py:15976
msgid "Only check/download the media below"
msgstr "Alleen onderstaande media controleren/downloaden"

#: .././config.py:15990
msgid ""
"Hint: you can drag and drop channels, playlists and your own folders here"
msgstr "Tip: je kunt kanalen, afspeellijsten en mappen hierheen slepen"

#: .././config.py:16096 .././config.py:19839
msgid "_Limits"
msgstr ""

#: .././config.py:16100 .././config.py:19846
msgid "Performance limits"
msgstr "Prestatiebeperkingen"

#: .././config.py:16105 .././config.py:19851
msgid "Limits are applied when you start downloading a video/channel/playlist"
msgstr ""

#: .././config.py:16111
msgid ""
"These limits override the default and alternative limits specified elsewhere"
msgstr ""

#: .././config.py:16117 .././config.py:19857 .././config.py:19928
msgid "Limit simultaneous downloads to"
msgstr "Aantal gelijktijdige downloads beperken tot"

#: .././config.py:16132 .././config.py:19875 .././config.py:19950
msgid "Limit download speed to"
msgstr "Downloadsnelheid beperken tot"

#: .././config.py:16467
msgid "System preferences"
msgstr "Algemene instellingen"

#: .././config.py:16782
msgid "_Language"
msgstr "Taa_l"

#: .././config.py:16787
msgid "Language preferences"
msgstr "Taalinstellingen"

#: .././config.py:16792
msgid "Language"
msgstr "Taal"

#: .././config.py:16833
msgid "_Stability"
msgstr "_Stabiliteit"

#: .././config.py:16843
msgid "Gtk library"
msgstr "GTK-bibliotheek"

#: .././config.py:16848
msgid "Current version of the system's Gtk library"
msgstr "De huidige versie van de GTK-bibliotheek op dit systeem"

#: .././config.py:16863
msgid "Gtk stability"
msgstr "GTK-stabiliteit"

#: .././config.py:16879
msgid ""
"Tartube uses the Gtk graphics library. This library is notoriously "
"unreliable and may even causes crashes."
msgstr ""
"Tartube maakt gebruik van de grafische bibliotheek van GTK. Deze staat "
"bekend om zijn onbetrouwbaarheid en sporadische crashes."

#: .././config.py:16886
msgid ""
"By default, some cosmetic features are disabled (for example, in the Videos "
"tab, the list of videos is not updated until the end of a download "
"operation)."
msgstr ""
"Standaard zijn enkele cosmetische functies uitgeschakeld, bijv. het "
"bijwerken van de videolijst totdat het downloaden is afgerond (zie tabblad "
"'Video's')"

#: .././config.py:16894
msgid ""
"If you think that your system Gtk has been fixed (or if you want to test Gtk "
"stability), you can re-enable the cosmetic features."
msgstr ""
"Als je zeker weet dat je systeem een betrouwbare versie van GTK heeft (of "
"als je de stabiliteit wilt testen), kun je enkele functies weer inschakelen."

#: .././config.py:16904
msgid "Disable some cosmetic features to prevent crashes and other issues"
msgstr ""
"Enkele cosmetische functies uitschakelen om crashes en problemen te voorkomen"

#: .././config.py:16927
msgid "_Modules"
msgstr "_Modules"

#: .././config.py:16932
msgid "Module availability"
msgstr "Aanwezigheid van modules"

#: .././config.py:16938
msgid "feedparser module is available (required for detecting livestreams)"
msgstr ""
"De feedparser-module is aanwezig (vereist voor het detecteren van "
"livestreams)"

#: .././config.py:16947
msgid "matplotlib module is available (draws graphs)"
msgstr "De matplotlib-module is beschikbaar (om grafieken te tonen)"

#: .././config.py:16955
msgid "moviepy module is available (finds the length of videos, if unknown)"
msgstr ""
"De moviepy-module is aanwezig (vereist voor het achterhalen van de duur van "
"video's)"

#: .././config.py:16965
msgid "playsound module is available (sound an alarm when a livestream starts)"
msgstr ""
"De playsound-module is aanwezig (vereist voor het afspelen van een geluid "
"aan het begin van een livestream)"

#: .././config.py:16975
msgid ""
"XDG module is available (saves the config file in the standard location)"
msgstr ""
"De xdg-module is aanwezig (vereist voor het opslaan van het "
"configuratiebestand op de standaardlocatie)"

#: .././config.py:16985
msgid ""
"Notify module is available (shows desktop notifications; Linux/*BSD only)"
msgstr ""
"De notify-module is aanwezig (vereist voor het tonen van meldingen op Linux "
"en *BSD)"

#: .././config.py:16995
msgid "Module preferences"
msgstr "Module-instellingen"

#: .././config.py:17001
msgid ""
"Use 'moviepy' module to get a video's duration, if not known (may be slow)"
msgstr ""
"'moviepy'-module gebruiken om de duur van video's te achterhalen (kan "
"langzaam zijn)"

#: .././config.py:17013
msgid "Timeout applied when moviepy checks a video file"
msgstr "De time-out die wordt gebruikt bij het achterhalen met moviepy"

#: .././config.py:17043
msgid "_Debugging"
msgstr "_Foutopsporing"

#: .././config.py:17050
msgid "Debugging preferences"
msgstr "Foutopsporingsinstellingen"

#: .././config.py:17056
msgid ""
"Debug messages are only visible in the terminal window (these settings are "
"not saved)"
msgstr ""
"Foutopsporingsberichten worden alleen getoond in het terminalvenster (deze "
"instellingen worden niet bewaard)"

#: .././config.py:17063
msgid "Enable application debug messages (code in mainapp.py)"
msgstr ""
"Foutopsporingsberichten van gehele programma tonen (code in mainapp.py)"

#: .././config.py:17072 .././config.py:17092
msgid "...but don't show timer debug messages"
msgstr "...maar geen foutopsporingsberichten van de tijdklok tonen"

#: .././config.py:17083
msgid "Enable main winddow debug messages (code in mainwin.py)"
msgstr "Foutopsporingsberichten van hoofdvenster tonen (code in mainwin.py)"

#: .././config.py:17103
msgid "Enabled downloader debug messages (code in downloads.py)"
msgstr "Foutopsporingsberichten van downloader tonen (code in downloads.py)"

#: .././config.py:17146
msgid ""
"Debugging messages are also visible if an empty file called debug.txt exists "
"here:"
msgstr ""
"Foutopsporingsberichten zijn tevens zichtbaar als er een leeg bestand "
"genaamd debug.txt aanwezig is in:"

#: .././config.py:17199
msgid "_Device"
msgstr "_Apparaat"

#: .././config.py:17204
msgid "Device preferences"
msgstr "Apparaatinstellingen"

#: .././config.py:17209
msgid "Size of device (in Mb)"
msgstr "Totale ruimte op apparaat (in mb)"

#: .././config.py:17221
msgid "Free space on device (in Mb)"
msgstr "Vrije ruimte op apparaat (in mb)"

#: .././config.py:17233
msgid "Warn user if disk space is less than"
msgstr "Waarschuwen als schijfruimte minder is dan"

#: .././config.py:17251
msgid "Halt downloads if disk space is less than"
msgstr "Downloads onderbreken als schijfruimte minder is dan"

#: .././config.py:17301
msgid "_Config"
msgstr ""

#: .././config.py:17305
msgid "Configuration preferences"
msgstr "Configuratie-instellingen"

#: .././config.py:17310
msgid "Tartube configuration file loaded from"
msgstr ""

#: .././config.py:17322
msgid "Default location for Tartube configuration"
msgstr ""

#: .././config.py:17334
msgid "Alternative location for Tartube configuration"
msgstr ""

#: .././config.py:17358
msgid "D_atabase"
msgstr "D_atabank"

#: .././config.py:17363
msgid "Database preferences"
msgstr "Databankinstellingen"

#: .././config.py:17368
msgid "Tartube data folder"
msgstr "Tartube-gegevensmap"

#: .././config.py:17380
msgid "Add new database"
msgstr "Nieuwe databank toevoegen"

#: .././config.py:17382
msgid "Change to a different data folder"
msgstr "Kies een andere gegevensmap"

#: .././config.py:17389
msgid "Check and repair database"
msgstr "Databank controleren en repareren"

#: .././config.py:17392
msgid "Check for inconsistencies, and repair them"
msgstr "Controleer op fouten en herstel ze"

#: .././config.py:17397
msgid "Recent data folders"
msgstr "Recente gegevensmappen"

#: .././config.py:17411
msgid "Switch to the selected data folder"
msgstr "Gekozen gegevensmap gebruiken"

#: .././config.py:17421
msgid "Forget"
msgstr "Wissen"

#: .././config.py:17424
msgid "Remove the selected data folder from the list"
msgstr "Verwijder de geselecteerde map van de lijst"

#: .././config.py:17433
msgid "Forget all"
msgstr "Alle mappen wissen"

#: .././config.py:17436
msgid "Forget every folder in this list (except the current one)"
msgstr "Verwijder alle mappen van de lijst (behalve de huidige)"

#: .././config.py:17449
msgid "Move the selected folder up the list"
msgstr "Geselecteerde map omhoog verplaatsen"

#: .././config.py:17457
msgid "Move the selected folder down the list"
msgstr "Geselecteerde map omlaag verplaatsen"

#: .././config.py:17484
msgid ""
"On startup, load the first database on the list (not the most recently-use "
"one)"
msgstr ""
"Laad bij het opstarten de eerste databank op de lijst (niet de meest recente)"

#: .././config.py:17494
msgid "If one database is in use, try to load others"
msgstr "Andere databank laden als huidige in gebruik is"

#: .././config.py:17502
msgid "Add new data directories to this list"
msgstr "Gegevensmappen toevoegen aan lijst"

#: .././config.py:17546
msgid "_Backups"
msgstr "_Back-ups"

#: .././config.py:17551
msgid "Backup preferences"
msgstr "Back-upinstellingen"

#: .././config.py:17556
msgid ""
"When saving a database file, Tartube makes a backup copy of it (in case "
"something goes wrong)"
msgstr ""
"Tijdens het opslaan van een databankbestand, maakt Tartube er een "
"reservekopie van voor als er iets misgaat"

#: .././config.py:17565
msgid "Delete the backup file as soon as the save procedure is finished"
msgstr "Back-upbestand verwijderen als opslaan voltooid is"

#: .././config.py:17575
msgid "Keep the backup file, replacing any previous backup file"
msgstr "Back-upbestand behouden en vorige overschrijven"

#: .././config.py:17586
msgid ""
"Make a new backup file once per day, after the day's first save procedure"
msgstr ""
"Eenmaal per dag een back-upbestand maken, één dag na de eerste keer opslaan"

#: .././config.py:17597
msgid "Make a new backup file for every save procedure"
msgstr "Back-upbestand maken, elke keer na het opslaan"

#: .././config.py:17631
msgid "Export preferences"
msgstr ""

#: .././config.py:17636
msgid "Separator used in CSV exports"
msgstr ""

#: .././config.py:17678
msgid "Automatic video deletion preferences"
msgstr "Instellingen omtrent automatische videoverwijdering"

#: .././config.py:17683
msgid "Automatically delete downloaded videos after this many days"
msgstr "Gedownloade video's automatisch verwijderen na x aantal dagen"

#: .././config.py:17697
msgid "...but only delete videos which have been watched"
msgstr "...maar alleen bekeken video's"

#: .././config.py:17721
msgid "Video matching preferences"
msgstr "Instellingen omtrent video-overeenkomsten"

#: .././config.py:17726
msgid "When matching videos on the filesystem:"
msgstr "Bij het overeenkomen van video's op het bestandssysteem:"

#: .././config.py:17732
msgid "The video names must match exactly"
msgstr "Alleen de videonamen overeen laten komen"

#: .././config.py:17739
msgid "The first # characters must match exactly"
msgstr "Alleen eerste x aantal tekens overeen laten komen"

#: .././config.py:17753
msgid "Ignore the last # characters; the remaining name must match exactly"
msgstr "Laatste x aantal tekens negeren en de rest overeen laten komen"

#: .././config.py:17811
msgid "Update video descriptions"
msgstr ""

#: .././config.py:17818
msgid "These procedures might take a long time on a large database"
msgstr ""

#: .././config.py:17825
msgid "Update from description files, and set the line lengths to:"
msgstr ""

#: .././config.py:17844
msgid "Clear descriptions (does not modify the description files)"
msgstr ""

#: .././config.py:17867
msgid "Video timestamps"
msgstr ""

#: .././config.py:17871
msgid "Extract timestamps for all videos"
msgstr ""

#: .././config.py:17879
msgid "Remove timestamps from all videos"
msgstr ""

#: .././config.py:17889
msgid "Video comments"
msgstr ""

#: .././config.py:17893
msgid "Extract comments for all videos"
msgstr ""

#: .././config.py:17901
msgid "Remove comments from all videos"
msgstr ""

#: .././config.py:17911
msgid ""
"Comments are extracted from each video's metadata file, so this procedure "
"may take a long time"
msgstr ""

#: .././config.py:17931
msgid "_URLs"
msgstr ""

#: .././config.py:17938
msgid "Update channel/playlist URLs"
msgstr ""

#: .././config.py:17943
msgid "Confirm every change"
msgstr ""

#: .././config.py:18026
msgid "Pattern"
msgstr ""

#: .././config.py:18037
msgid "Substitution"
msgstr ""

#: .././config.py:18048
msgid "This pattern is a regex"
msgstr ""

#: .././config.py:18060
msgid "Search and replace text in the selected URLs"
msgstr ""

#: .././config.py:18075
msgid "Open URLs"
msgstr ""

#: .././config.py:18174
msgid "Temporary folder preferences"
msgstr "Instellingen omtrent tijdelijke mappen"

#: .././config.py:18179
msgid "Empty temporary folders when Tartube shuts down"
msgstr "Tijdelijke mappen legen na het afsluiten"

#: .././config.py:18188
msgid "(N.B. Temporary folders are always emptied when Tartube starts up)"
msgstr "(let op: tijdelijke mappen worden sowieso geleegd bij het openen)"

#: .././config.py:18196
msgid "Open temporary folders (on the desktop) when Tartube shuts down"
msgstr "Tijdelijke mappen openen na het afsluiten"

#: .././config.py:18238
msgid "The Tartube database contains:"
msgstr "De Tartube-databank bevat:"

#: .././config.py:18298
msgid "Custom folders"
msgstr "Aangepaste mappen"

#: .././config.py:18321
msgid "Calculate"
msgstr "Berekenen"

#. Add this tab...
#: .././config.py:18451
msgid "_Windows"
msgstr "_Vensters"

#: .././config.py:18480
msgid "_Main window"
msgstr "_Hoofdvenster"

#: .././config.py:18487
msgid "Main window preferences"
msgstr "Hoofdvensterinstellingen"

#: .././config.py:18492
msgid "Remember size of the main window"
msgstr ""

#: .././config.py:18500
msgid "Remember slider positions"
msgstr ""

#: .././config.py:18509
msgid "Reset both"
msgstr ""

#: .././config.py:18525
msgid "Don't show the main window toolbar"
msgstr "Geen werkbalk tonen op hoofdvenster"

#: .././config.py:18533
msgid "Don't show labels in the main window toolbar"
msgstr "Geen werkbalklabels tonen op hoofdvenster"

#: .././config.py:18551
msgid ""
"Replace stock icons with custom icons (in case stock icons are not visible)"
msgstr ""
"Standaardpictogrammen vervangen door aangepaste (als de "
"standaardpictogrammen niet worden getoond)"

#: .././config.py:18561
msgid "Show tooltips for videos, channels, playlists and folders"
msgstr "Hulpballonnen tonen bij video's, kanalen, afspeellijsten en mappen"

#: .././config.py:18569
msgid "Show errors/warnings in tooltips (but not in the Videos tab)"
msgstr ""
"Fouten/Waarschuwingen tonen in hulpballonnen (maar niet op het tabblad "
"'Video's')"

#: .././config.py:18587
msgid "Disable the download buttons in the toolbar and the Videos tab"
msgstr ""

#: .././config.py:18597
msgid "Show a 'Custom download all' button in the Videos tab"
msgstr ""

#: .././config.py:18607
msgid "In the Progress tab, hide finished downloads"
msgstr ""

#: .././config.py:18616
msgid "Show downloads in reverse order"
msgstr ""

#: .././config.py:18624
msgid "When Tartube starts, automatically open the Classic Mode tab"
msgstr "Automatisch opstarten in klassieke modus"

#: .././config.py:18638
msgid ""
"In the Classic Mode tab, when adding URLs, remove duplicates rather than "
"retaining them"
msgstr "Duplicaten verwijderen tijdens toevoegen van url's in klassieke modus"

#: .././config.py:18652
msgid "In the Errors/Warnings tab, don't reset the tab text when it is clicked"
msgstr ""
"Herstel de tabbladtekst niet na aanklikken op het tabblad 'Fouten/"
"Waarschuwingen'"

#: .././config.py:18679
msgid "Video Index (left side of the Videos tab)"
msgstr "Video-index (links van het tabblad 'Video's')"

#: .././config.py:18685
msgid "Show smaller icons in the Video Index"
msgstr "Kleinere pictogrammen tonen in video-index"

#: .././config.py:18695
msgid ""
"In the Video Index, show detailed statistics about the videos in each "
"channel / playlist / folder"
msgstr ""
"Uitgebreide statistieken tonen in de video-index, met informatie over elk "
"kanaal, elke afspeellijst en elke map"

#: .././config.py:18706
msgid ""
"After clicking on a folder, automatically expand/collapse the tree around it"
msgstr "Boomstructuur van map automatisch in-/uitklappen na aanklikken"

#: .././config.py:18717
msgid "Expand the whole tree, not just the level beneath the clicked folder"
msgstr "Boomstructuur volledig uitklappen na aanklikken"

#: .././config.py:18738
msgid "Video Catalogue (right side of the Videos tab)"
msgstr "Videocatalogus (rechts van het tabblad 'Video's')"

#: .././config.py:18745
msgid "Show 'today' and 'yesterday' as the date, when possible"
msgstr "'Vandaag' en 'Gisteren' tonen als datum (indien mogelijk)"

#: .././config.py:18755
msgid "Draw a frame around each video"
msgstr "Frame tekenen om elke video"

#: .././config.py:18765
msgid "Draw status icons for each video"
msgstr "Statuspictogrammen tonen bij elke video"

#: .././config.py:18778
msgid "Thumbnail size (when videos are displayed on a grid)"
msgstr "Miniatuurgrootte (als video's op een rooster worden getoond)"

#: .././config.py:18806
msgid "Show livestreams with a different background colour"
msgstr "Andere achtergrondkleur gebruiken bij livestreams"

#: .././config.py:18814
msgid "Use same background colours for livestream and debut videos"
msgstr ""
"Dezelfde achtergrondkleur gebruiken voor livestream- en aanvangsvideo's"

#: .././config.py:18836
msgid "Channel and playlist names are clickable (grid mode only)"
msgstr ""

#: .././config.py:18857
msgid "_Drag"
msgstr "Ver_slepen"

#: .././config.py:18861
msgid "Drag and drop preferences"
msgstr "Instellingen omtrent slepen-en-neerzetten"

#: .././config.py:18867
msgid "When dragging and dropping videos to an external application..."
msgstr "Bij het verslepen van video's naar een extern programma..."

#: .././config.py:18873
msgid "Transfer the video's full file path"
msgstr "Volledige videopad delen"

#: .././config.py:18881
msgid "Transfer the video's source URL"
msgstr "Video-bronurl delen"

#: .././config.py:18889
msgid "Transfer the video's name"
msgstr "Videonaam delen"

#: .././config.py:18897
msgid "Transfer the thumbnail's full file path"
msgstr "Volledige videominiatuurpad delen"

#: .././config.py:18918
msgid "_Tray"
msgstr ""

#: .././config.py:18924
msgid "System tray preferences"
msgstr "Systeemvakinstellingen"

#: .././config.py:18929
msgid "Show icon in system tray"
msgstr "Systeemvakpictogram tonen"

#: .././config.py:18938
msgid "Close to the tray, rather than closing the application"
msgstr "Minimaliseren naar systeemvak in plaats van afsluiten"

#: .././config.py:18950
msgid ""
"After closing to the tray, restore the window's position (does not work on "
"Wayland)"
msgstr ""

#: .././config.py:18991
msgid "D_ialogues"
msgstr "D_ialoogvensters"

#: .././config.py:18997
msgid "Dialogue window preferences"
msgstr "Dialoogvensterinstellingen"

#: .././config.py:19002
msgid "When adding channels/playlists, keep the dialogue window open"
msgstr "Dialoogvenster openhouden na toevoegen van kanalen en afspeellijsten"

#: .././config.py:19012
msgid "When the dialogue window opens, add URLs from the system clipboard"
msgstr "URL's van klembord toevoegen aan geopend dialoogvenster"

#: .././config.py:19033
msgid "When adding YouTube channels, remind the user to copy the correct URL"
msgstr ""

#: .././config.py:19057
msgid "_Colours"
msgstr ""

#: .././config.py:19064
msgid "Video Catalogue Colour preferences"
msgstr ""

#: .././config.py:19072
msgid "Waiting livestreams"
msgstr ""

#: .././config.py:19078
msgid "Broadcasting livestreams"
msgstr ""

#: .././config.py:19084
msgid "Waiting debut videos"
msgstr ""

#: .././config.py:19090
msgid "Broadcasting debut videos"
msgstr ""

#: .././config.py:19096
msgid "Selected videos"
msgstr ""

#: .././config.py:19102
msgid "Selected waiting videos"
msgstr ""

#: .././config.py:19108
msgid "Selected broadcasting videos"
msgstr ""

#: .././config.py:19139
msgid "Custom colour:"
msgstr ""

#: .././config.py:19162
msgid "Default colour:"
msgstr ""

#: .././config.py:19199
msgid "_Errors/Warnings"
msgstr "Fout_en/Waarschuwingen"

#: .././config.py:19206
msgid "Errors/Warnings tab preferences"
msgstr "Instellingen omtrent fouten en waarschuwingen"

#: .././config.py:19211
msgid "Show Tartube error messages"
msgstr "Tartube-foutmeldingen tonen"

#: .././config.py:19219
msgid "Show Tartube warning messages"
msgstr "Tartube-waarschuwingen tonen"

#: .././config.py:19227
msgid "Show server error messages"
msgstr "Serverfoutmeldingen tonen"

#: .././config.py:19238
msgid "Show server warning messages"
msgstr "Serverwaarschuwingen tonen"

#: .././config.py:19249
msgid "Show dates of all messages"
msgstr ""

#: .././config.py:19261
msgid "Downloader error/warning preferences"
msgstr "Instellingen omtrent downloadfouten/-waarschuwingen"

#: .././config.py:19266
msgid "TRANSLATOR'S NOTE: These error messages are always in English"
msgstr "TRANSLATOR'S NOTE: These error messages are always in English"

#: .././config.py:19270
msgid "Ignore 'Child process exited with non-zero code' errors"
msgstr "'Onderliggend proces is gestopt met niet-nulcode'-fouten negeren"

#: .././config.py:19279
msgid ""
"Ignore 'Unable to download video data' and 'Unable to extract video data' "
"errors"
msgstr ""
"'Kan videogegevens niet ophalen' en 'Kan videogegevens niet extraheren' "
"negeren"

#: .././config.py:19289
msgid "Ignore 'Did not get any data blocks' errors"
msgstr "'Geen gegevensblokken verkregen' negeren"

#: .././config.py:19298
msgid "Ignore 'Requested formats are incompatible for merge' warnings"
msgstr "'De opgevraagde formaten kunnen niet worden samengevoegd' negeren"

#: .././config.py:19307
msgid "Ignore 'No video formats found' errors"
msgstr "'Geen videoformaten aangetroffen' negeren"

#: .././config.py:19315
msgid "Ignore 'There are no annotations to write' warnings"
msgstr "'Geen weg te schrijven aantekeningen' negeren"

#: .././config.py:19323
msgid "Ignore 'Video doesn't have subtitles' warnings"
msgstr "'De video bevat geen ondertiteling' negeren"

#: .././config.py:19331
msgid "Ignore 'A channel/user page was given' warnings"
msgstr ""

#: .././config.py:19339
msgid "Ignore 'There's no playlist description to write' warnings"
msgstr ""

#: .././config.py:19360
msgid "_Websites"
msgstr "_Websites"

#: .././config.py:19367
msgid "YouTube error/warning preferences"
msgstr "Instellingen omtrent YouTube-fouten/-waarschuwingen van"

#: .././config.py:19372
msgid "Ignore YouTube copyright errors"
msgstr "Copyrightfouten negeren"

#: .././config.py:19380
msgid "Ignore YouTube age-restriction errors"
msgstr "Leeftijdsbeperkingen negeren"

#: .././config.py:19388
msgid "Ignore YouTube deletion by uploader errors"
msgstr "'Verwijderd door uploader' negeren"

#: .././config.py:19396
msgid "Ignore YouTube payment errors"
msgstr "Betaalfouten negeren"

#: .././config.py:19405
msgid "General preferences"
msgstr "Algemene instellingen"

#: .././config.py:19411
msgid ""
"Ignore any errors/warnings which match lines in this list (applies to all "
"websites)"
msgstr ""
"Alle fouten/waarschuwingen op deze lijst negeren (van toepassing op alle "
"websites)"

#: .././config.py:19425
msgid "These are ordinary strings"
msgstr "Dit zijn normale tekenreeksen"

#: .././config.py:19432
msgid "These are regular expressions (regexes)"
msgstr "Dit zijn reguliere uitdrukkingen (regexes)"

#. Add this tab...
#: .././config.py:19461
msgid "_Scheduling"
msgstr "_Inplannen"

#: .././config.py:19483
msgid "_Start"
msgstr "_Beginnen"

#: .././config.py:19488
msgid "Scheduled download preferences"
msgstr "Planinstellingen omtrent downloads"

#: .././config.py:19509
msgid "Priority"
msgstr "Prioriteit"

#: .././config.py:19509
msgid "Whole"
msgstr "Geheel"

#: .././config.py:19509
msgid "Shutdown"
msgstr "Afsluiten"

#: .././config.py:19509
msgid "D/L All"
msgstr "Alles downloaden"

#: .././config.py:19510
msgid "Join mode"
msgstr "Samenvoegmodus"

#: .././config.py:19564 .././config.py:20420 .././config.py:22174
#: .././config.py:22447
msgid "Edit"
msgstr "Bewerken"

#: .././config.py:19636 .././formats.py:1015
msgid "Custom"
msgstr "Aangepast"

#: .././config.py:19663
msgid "S_top"
msgstr "A_fbreken"

#: .././config.py:19668
msgid "Scheduled stop preferences"
msgstr "Planinstellingen omtrent afbreken"

#: .././config.py:19673
msgid "Stop all download operations after this much time"
msgstr "Alle downloads afbreken na opgegeven verstreken tijd"

#: .././config.py:19721
msgid "Stop all download operations after this many videos"
msgstr "Alle downloads afbreken na opgegeven aantal video's"

#: .././config.py:19748
msgid "Stop all download operations after this much disk space"
msgstr ""
"Alle downloads afbreken na opgegeven hoeveelheid gebruikte schijfruimte"

#: .././config.py:19791
msgid ""
"N.B. Disk space is estimated. This setting does not apply to simulated "
"downloads"
msgstr ""
"Let op: de gebruikte schijfruimte is een schatting en is niet van toepassing "
"op simulaties."

#: .././config.py:19901
msgid "Overriding video format options, limit video resolution to"
msgstr "Videoresolutie gedwongen beperken tot"

#: .././config.py:19923
msgid "Alternative performance limits"
msgstr ""

#: .././config.py:19981
msgid "Alternative limits apply between"
msgstr ""

#: .././config.py:20021
msgid "and"
msgstr ""

#: .././config.py:20049
msgid "On days"
msgstr ""

#: .././config.py:20082
msgid "_Stop"
msgstr ""

#: .././config.py:20089
msgid "Time-saving settings"
msgstr "Tijdbesparende instellingen"

#: .././config.py:20095
msgid ""
"Stop checking/downloading a channel/playlist when it starts sending videos "
"you already have"
msgstr ""
"Kanalen/Afspeellijsten niet meer controleren na toevoegen van reeds "
"aanwezige video's"

#: .././config.py:20106
msgid "Stop after this many videos (when checking)"
msgstr "Afbreken na opgegeven aantal video's (bij controles)"

#: .././config.py:20121
msgid "Stop after this many videos (when downloading)"
msgstr "Afbreken na opgegeven aantal video's (tijdens downloaden)"

#: .././config.py:20164
msgid "Download operation preferences"
msgstr "Downloadactie-instellingen"

#: .././config.py:20170
msgid "Automatically update downloader before every download operation"
msgstr "Downloader automatisch bijwerken vóór elke downloadactie"

#: .././config.py:20182
msgid "Automatically save files at the end of all operations"
msgstr "Bestanden automatisch opslaan na afronden"

#: .././config.py:20192
msgid "For simulated downloads, don't check a video in a folder more than once"
msgstr "Video's eenmalig controleren tijdens simulaties"

#: .././config.py:20203
msgid "If a download stalls, restart it after this many minutes"
msgstr "Onderbroken downloads herstarten na opgegeven aantal minuten"

#: .././config.py:20224
msgid "If a network problem is detected, restart the download immediately"
msgstr "Downloads direct herstarten na netwerkprobleem"

#: .././config.py:20236
msgid "Maximum restarts after a stalled download (0 for no maximum)"
msgstr "Maximaal aantal herstartingen na onderbroken download (0 = onbeperkt)"

#: .././config.py:20277
msgid ""
"Allow downloader to create its own archive file (so deleted videos are not "
"re-downloaded)"
msgstr ""
"Downloader toestaan eigen archiefbestand te maken (zodat verwijderde video's "
"niet nogmaals worden gedownload)"

#: .././config.py:20288
msgid ""
"Also create an archive file when downloading from the Classic Mode tab (not "
"recommended)"
msgstr "Archiefbestand maken bij gebruik van klassieke modus (niet aanbevolen)"

#: .././config.py:20299
msgid "When checking videos, apply a 60-second timeout"
msgstr "Time-out van 60 seconden hanteren bij controles"

#: .././config.py:20309
msgid ""
"Convert .webp thumbnails into .jpg thumbnails (using FFmpeg) after "
"downloading them"
msgstr ""
".webp-miniaturen converteren naar .jpg-miniaturen (middels FFmpeg) na het "
"downloaden"

#: .././config.py:20331
msgid "_Custom"
msgstr "_Aangepast"

#: .././config.py:20336
msgid "Custom downloads"
msgstr ""

#: .././config.py:20357 .././config.py:22109
msgid "Classic Mode"
msgstr "Klassieke modus"

#: .././config.py:20429 .././config.py:22183 .././config.py:22456
msgid "Export"
msgstr "Exporteren"

#: .././config.py:20438 .././config.py:22192 .././config.py:22465
msgid "Clone"
msgstr "Klonen"

#: .././config.py:20447 .././config.py:22201
msgid "Use in Classic Mode tab"
msgstr "Toevoegen aan klassieke modus"

#: .././config.py:20550
msgid "L_ivestreams"
msgstr ""

#: .././config.py:20558
msgid "Livestream preferences (compatible websites only)"
msgstr "Livestreaminstellingen (alleen compatibele websites)"

#: .././config.py:20564
msgid "Detect livestreams announced within this many days"
msgstr "Livestreams binnen opgegeven aantal dagen detecteren"

#: .././config.py:20579
msgid "How often to check the status of livestreams (in minutes)"
msgstr ""
"Hoe vaak de livestreamstatussen moeten worden gecontroleerd (in minuten)"

#: .././config.py:20598
msgid "Check more frequently when a livestream is due to start"
msgstr "Vaker controleren als livestream op het punt staat te beginnen"

#: .././config.py:20641
msgid "Broadcast preferences (compatible websites only)"
msgstr "Uitzendinstellingen (alleen compatibele websites)"

#: .././config.py:20648
msgid ""
"Use Youtube Stream Capture to download broadcasting livestreams (requires "
"aria2)"
msgstr ""
"YouTube-streamopname gebruiken om livestreams te downloaden (vereist aria2)"

#: .././config.py:20658
msgid "Timeout after this many minutes of inactivity"
msgstr "Time-out na opgegeven aantal minuten inactiviteit"

#: .././config.py:20672
msgid "Number of restarts after a timeout"
msgstr "Aantal herstartingen na time-out"

#: .././config.py:20687
msgid ""
"Bypass usual limits on simultaneous downloads, so that all broadcasts can be "
"downloaded"
msgstr ""
"Gebruikelijke beperkingen omzeilen tijdens gelijktijdige downloads om alle "
"livestreams te downloaden"

#: .././config.py:20740
msgid "Video Clips (requires FFmpeg)"
msgstr ""

#: .././config.py:20746
msgid ""
"When a video is checked/downloaded, automatically extract timestamps from "
"its metadata file"
msgstr ""

#: .././config.py:20757
msgid ""
"When a video is checked/downloaded, automatically extract timestamps from "
"its description"
msgstr ""

#: .././config.py:20767
msgid "If timestamps have already been extracted, replace them"
msgstr ""

#: .././config.py:20779
msgid ""
"If no timestamps have been extracted, try again before splitting a video"
msgstr ""

#: .././config.py:20792
msgid "Format of video clip filenames"
msgstr ""

#: .././config.py:20797
msgid "Number"
msgstr ""

#: .././config.py:20798
msgid "Clip Title"
msgstr ""

#: .././config.py:20799
msgid "Number + Clip Title"
msgstr ""

#: .././config.py:20800
msgid "Clip Title + Number"
msgstr ""

#: .././config.py:20801
msgid "Original Title"
msgstr ""

#: .././config.py:20802
msgid "Original Title + Number"
msgstr ""

#: .././config.py:20803
msgid "Original Title + Clip Title"
msgstr ""

#: .././config.py:20804
msgid "Original Title + Number + Clip Title"
msgstr ""

#: .././config.py:20805
msgid "Original Title + Clip Title + Number"
msgstr ""

#: .././config.py:20832
msgid "Generic title for video clips"
msgstr ""

#: .././config.py:20849
msgid "Move clips to the Video Clips folder"
msgstr ""

#: .././config.py:20856
msgid "Keep clips with their original video"
msgstr ""

#: .././config.py:20869
msgid "...but place new files inside a sub-directory"
msgstr ""

#: .././config.py:20880
msgid "Add new files to Tartube's database"
msgstr ""

#: .././config.py:20891
msgid "Use the original video's thumbnail"
msgstr ""

#: .././config.py:20899
msgid "After splitting a video, open the destination folder"
msgstr ""

#: .././config.py:20901
msgid "After splitting a video, open the destination directory"
msgstr ""

#: .././config.py:20913
msgid ""
"After splitting a video, delete the original (ignored for videos in channels/"
"playlists)"
msgstr ""

#: .././config.py:20943
msgid "Video Slices (requires FFmpeg)"
msgstr ""

#: .././config.py:20949
msgid ""
"While checking/downloading videos, check each video against the SponsorBlock "
"server"
msgstr ""

#: .././config.py:20960
msgid "When contacting the server, obfuscate each video's ID (recommended)"
msgstr ""

#: .././config.py:20974
msgid "If slices have already been extracted, replace the old list"
msgstr ""

#: .././config.py:20987
msgid ""
"If slices have been extracted, contact the server again before removing more "
"slices from the video"
msgstr ""

#: .././config.py:21001
msgid ""
"After removing slices from a video, reset all timestamp and slice data "
"(recommended)"
msgstr ""

#: .././config.py:21034
msgid "Video Comments (requires yt-dlp)"
msgstr ""

#: .././config.py:21040
msgid "When checking/downloading videos, store comments in the metadata file"
msgstr ""

#: .././config.py:21050
msgid ""
"Warning: fetching comments will increase the download time, perhaps by a lot!"
msgstr ""

#: .././config.py:21056
msgid "Also store comments in the Tartube database"
msgstr ""

#: .././config.py:21073
msgid ""
"Warning: storing comments will increase the size of Tartube's datbase, "
"perhaps by a lot!"
msgstr ""

#: .././config.py:21093
msgid "_Actions"
msgstr "_Acties"

#: .././config.py:21101
msgid "Livestream actions (can be toggled for individual videos)"
msgstr "Livestreamacties (deze kunnen per video worden ingesteld)"

#: .././config.py:21108
msgid "(currently disabled on MS Windows)"
msgstr "(momenteel uitgeschakeld op Windows)"

#: .././config.py:21113
msgid "When a livestream starts, show a desktop notification"
msgstr "Melding tonen als een livestream begint"

#: .././config.py:21127
msgid "When a livestream starts, sound an alarm"
msgstr "Geluid afspelen als een livestream begint"

#: .././config.py:21150
msgid "Plays the selected sound effect"
msgstr "Gekozen geluidseffect afspelen"

#: .././config.py:21157
msgid "When a livestream starts, open it in the system's web browser"
msgstr "Livestream openen in webbrowser zodra deze begint"

#: .././config.py:21169
msgid "When a livestream starts, begin downloading it immediately"
msgstr "Downloaden starten als de livestream begint"

#: .././config.py:21195
msgid "Desktop notification preferences"
msgstr "Meldingsinstellingen"

#: .././config.py:21201
msgid "Show a dialogue window at the end of an operation"
msgstr "Dialoogvenster tonen na afronden van acties"

#: .././config.py:21224
msgid "Don't notify the user at the end of an operation"
msgstr "Geen melding tonen na afronden van acties"

#: .././config.py:21262
msgid "_Mirrors"
msgstr ""

#: .././config.py:21269
msgid "Invidious mirror"
msgstr "Invidious-spiegelserver"

#: .././config.py:21275
msgid "To find an updated list of Invidious mirrors, use any search engine!"
msgstr ""
"Gebruik je favoriete zoekmachine om een lijst met Invidious-spiegelservers "
"te vinden."

#: .././config.py:21290
msgid "Use the default Invidious mirror"
msgstr ""

#: .././config.py:21305
msgid "SponsorBlock API mirror"
msgstr ""

#: .././config.py:21318
msgid "Use the default SponsorBlock URL"
msgstr ""

#: .././config.py:21335
msgid "_Proxies"
msgstr "_Proxy's"

#: .././config.py:21341
msgid "Proxies"
msgstr "Proxy's"

#: .././config.py:21348
msgid ""
"During a download operation, Tartube will cycle betwween the proxies in this "
"list"
msgstr "Tijdens het downloaden schakelt Tartube tussen proxy's op deze lijst"

#: .././config.py:21374
msgid "P_references"
msgstr "I_nstellingen"

#: .././config.py:21381
msgid "URL flexibility preferences"
msgstr "URL-flexibiliteitsinstellingen"

#: .././config.py:21388
msgid ""
"If a video's URL represents a channel/playlist, not a video, don't download "
"it"
msgstr "Video niet ophalen als url naar een kanaal/afspeellijst leidt"

#: .././config.py:21397
msgid "...or, download multiple videos into the containing folder"
msgstr "...of meerdere video's downloaden naar bijbehorende map"

#: .././config.py:21407
msgid "...or, create a new channel, and download the videos into that"
msgstr "...of nieuw kanaal toevoegen en video's daarnaartoe downloaden"

#: .././config.py:21418
msgid "...or, create a new playlist, and download the videos into that"
msgstr "...of nieuwe afspeellijst toevoegen en video's daarnaartoe downloaden"

#: .././config.py:21450
msgid "Missing video preferences"
msgstr "Instellingen omtrent ontbrekende video's"

#: .././config.py:21456
msgid ""
"Add videos which have been removed from a channel/playlist to the Missing "
"Videos folder"
msgstr ""
"Van kanaal/afspeellijst verwijderde video's toevoegen aan map 'Ontbrekende "
"video's'"

#: .././config.py:21467
msgid "Only add videos that were uploaded within this many days"
msgstr ""
"Alleen video's toevoegen die zijn geüpload binnen het opgegeven aantal dagen"

#: .././config.py:21541
msgid "_Forks"
msgstr "A_fsplitsingen"

#: .././config.py:21547
msgid "Forks of youtube-dl"
msgstr "Afsplitsingen van youtube-dl"

#: .././config.py:21576
msgid "Use yt-dlp"
msgstr ""

#: .././config.py:21582
msgid "Install without dependencies"
msgstr ""

#: .././config.py:21583
msgid "(recommended on MS Windows)"
msgstr ""

#: .././config.py:21614
msgid "Use youtube-dl"
msgstr "youtube-dl gebruiken"

#: .././config.py:21635
msgid "Other forks"
msgstr ""

#: .././config.py:21643
msgid "Use this fork:"
msgstr ""

#: .././config.py:21723
msgid "When using other downloaders, filter out yt-dlp download options"
msgstr ""

#: .././config.py:21745
msgid "_File paths"
msgstr "_Bestandspaden"

#: .././config.py:21752
msgid "Downloader file paths"
msgstr "Bestandspaden van downloader"

#: .././config.py:21758
msgid "Path to the executable"
msgstr "Pad naar uitvoerbaar bestand"

#. (Signal connect appears below)
#: .././config.py:21764 .././config.py:21916 .././config.py:21957
#: .././config.py:22031 .././config.py:29367
msgid "Use default path"
msgstr "Standaardpad gebruiken"

#: .././config.py:21769 .././config.py:29379
msgid "Use local path"
msgstr "Lokaal pad gebruiken"

#: .././config.py:21773
msgid "Use custom path"
msgstr ""

#: .././config.py:21781 .././config.py:29393
msgid "Use PyPI path"
msgstr "PyPI-pad gebruiken"

#: .././config.py:21832
msgid "Command for update operations"
msgstr "Opdracht voor bijwerkacties"

#: .././config.py:21885
msgid "_FFmpeg / AVConv"
msgstr "_FFmpeg/AVConv"

#: .././config.py:21892
msgid "Post-processing file paths"
msgstr "Naverwerkingsbestandspaden"

#: .././config.py:21897
msgid ""
"You only need to set these paths if Tartube cannot find FFmpeg / AVConv "
"automatically"
msgstr ""
"Je hoeft deze paden alleen in te stellen als Tartube FFmpeg of AVConv niet "
"automatisch heeft aangetroffen"

#: .././config.py:21904
msgid "Path to the FFmpeg executable"
msgstr "Pad naar uitvoerbaar FFmpeg-bestand"

#: .././config.py:21931
msgid "Install from main menu"
msgstr "Installeren vanuit hoofdmenu"

#: .././config.py:21945
msgid "Path to the AVConv executable"
msgstr "Pad naar uitvoerbaar AVConv-bestand"

#: .././config.py:21972
msgid "Not supported on MS Windows"
msgstr "Wordt niet ondersteund op Windows"

#: .././config.py:22000
msgid "_Stream Capture"
msgstr "_Streamopname"

#: .././config.py:22007
msgid "Youtube Stream Capture file path"
msgstr "Bestandspad naar YouTube-streamopname"

#: .././config.py:22012
msgid ""
"Tartube includes a copy of this script, but you can use a different copy, if "
"you want"
msgstr ""
"Tartube levert een kopie van dit script mee, maar als je wilt kun je een "
"andere kopie gebruiken"

#: .././config.py:22019
msgid "Path to the YT Stream Capture executable"
msgstr "Pad naar uitvoerbaar bestand van YouTube-streamopname"

#: .././config.py:22082
msgid "_Download options"
msgstr "Download_opties"

#: .././config.py:22089
msgid "List of download options managers"
msgstr "Lijst met downloadoptiebeheerders"

#: .././config.py:22110
msgid "Applied to media"
msgstr "Toegepast op media"

#: .././config.py:22311
msgid "_Preferences"
msgstr "_Instellingen"

#: .././config.py:22318
msgid "Download options preferences"
msgstr "Downloadoptie-instellingen"

#: .././config.py:22324
msgid ""
"When applying download options to something, clone the general download "
"options"
msgstr "Algemene downloadopties klonen bij toepassing van downloadopties"

#: .././config.py:22335
msgid "After downloading a video, destroy its download options"
msgstr "Downloadopties vergeten na downloaden van video's"

#: .././config.py:22357
msgid "_FFmpeg options"
msgstr "_FFmpeg-opties"

#: .././config.py:22364
msgid "List of FFmpeg options managers"
msgstr "Lijst met FFmpeg-optiebeheerders"

#: .././config.py:22384
msgid "Current"
msgstr "Huidige"

#: .././config.py:22474
msgid "Use these options"
msgstr "Deze opties gebruiken"

#. Add this tab...
#: .././config.py:22564
msgid "O_utput"
msgstr "_Uitvoer"

#: .././config.py:22588
msgid "_Output tab"
msgstr "_Uitvoertabblad"

#: .././config.py:22595
msgid "Output tab preferences"
msgstr "Instellingen omtrent uitvoertabblad"

#: .././config.py:22600
msgid "Display downloader system commands in the Output tab"
msgstr "Systeemopdrachten van downloader tonen op tabblad 'Uitvoer'"

#: .././config.py:22609
msgid "Display output from downloader's STDOUT in the Output tab"
msgstr "STDOUT-uitvoer van downloader tonen op tabblad 'Uitvoer'"

#: .././config.py:22618 .././config.py:22785
msgid "...but don't write each video's JSON data"
msgstr "...maar schrijf geen json-gegevens van elke video weg"

#: .././config.py:22629 .././config.py:22796
msgid "...but don't write each video's download progress"
msgstr "...maar schrijf geen downloadvoortgang van elke video weg"

#: .././config.py:22648
msgid "Display output from downloader's STDERR in the Output tab"
msgstr "STDERR-uitvoer van downloader tonen op tabblad 'Uitvoer'"

#: .././config.py:22657
msgid "Limit the size of Output tab pages to"
msgstr "Aantal pagina's op tabblad 'Uitvoer' beperken tot"

#: .././config.py:22678
msgid "Empty pages in the Output tab at the start of every operation"
msgstr "Pagina's op tabblad 'Uitvoer' legen na elke actie"

#: .././config.py:22688
msgid ""
"Show a summary of active threads (changes are applied when Tartube restarts)"
msgstr ""
"Samenvatting van actieve processen tonen (herstart om deze wijziging toe te "
"passen)"

#: .././config.py:22700
msgid "During update/info operations, automatically switch to the Output tab"
msgstr ""

#: .././config.py:22711
msgid "During a refresh operation, show all matching videos in the Output tab"
msgstr ""
"Alle overeenkomende video's tonen op tabblad 'Uitvoer' tijdens bijwerken"

#: .././config.py:22722
msgid "...also show all non-matching videos"
msgstr "...en ook niet-overeenkomende video's tonen"

#: .././config.py:22756
msgid "_Terminal window"
msgstr "_Terminalvenster"

#: .././config.py:22762
msgid "Terminal window preferences"
msgstr "Terminalvensterinstellingen"

#: .././config.py:22767
msgid "Write downloader system commands to the terminal window"
msgstr "Systeemopdrachten van downloader tonen in terminalvenster"

#: .././config.py:22776
msgid "Write output from downloader's STDOUT to the terminal window"
msgstr "STDOUT-uitvoer van downloader tonen in terminalvenster"

#: .././config.py:22818
msgid "Write output from downloader's STDERR to the terminal window"
msgstr "STDERR-uitvoer van downloader tonen in terminalvenster"

#: .././config.py:22842
msgid "_Both"
msgstr "_Beide"

#: .././config.py:22847
msgid ""
"Special preferences (applies to both the Output tab and the terminal window)"
msgstr ""
"Speciale instellingen (van toepassing op het tabblad 'Uitvoer' en het "
"terminalvenster)"

#: .././config.py:22854
msgid "Downloader writes verbose output (youtube-dl debugging mode)"
msgstr "Uitgebreide uitvoer van downloader (youtube-dl-foutopsporingsmodus)"

#: .././config.py:22863
msgid "Youtube Stream Capture writes verbose output"
msgstr "Uitgebreide uitvoer van streamopname"

#. Confirm the result
#: .././config.py:23609 .././config.py:25428 .././config.py:25485
#: .././config.py:26193 .././config.py:27410 .././config.py:27455
#: .././refresh.py:483 .././refresh.py:591
msgid "Total videos:"
msgstr "Totaal aantal video's:"

#: .././config.py:23610 .././config.py:25430 .././config.py:25487
#: .././config.py:26194 .././config.py:27411 .././config.py:27456
msgid "Videos updated:"
msgstr ""

#: .././config.py:23845
msgid "Are you sure you want to rename this channel?"
msgstr ""

#: .././config.py:23847
msgid "Are you sure you want to rename this playlist?"
msgstr ""

#: .././config.py:23849
msgid "Are you sure you want to rename this folder?"
msgstr ""

#: .././config.py:23889
msgid "That is not a valid URL"
msgstr ""

#: .././config.py:23910
msgid "Are you sure you want to update the URL?"
msgstr ""

#: .././config.py:23957
msgid "The regex is invalid"
msgstr ""

#: .././config.py:24005
msgid "Are you sure you want to update these URLs?"
msgstr ""

#: .././config.py:24225
msgid "The default custom download manager cannot be deleted"
msgstr ""

#: .././config.py:24233
msgid "Are you sure you want to delete this custom download manager?"
msgstr ""

#: .././config.py:24507
msgid "Are you sure you want to create a new database at this location?"
msgstr ""
"Weet je zeker dat je een nieuwe databank wilt aanmaken op deze locatie?"

#: .././config.py:24614
msgid "Are you sure you want to forget this database?"
msgstr "Weet je zeker dat je deze databank wilt wissen?"

#: .././config.py:24649
msgid "Are you sure you want to forget all databases except the current one?"
msgstr "Weet je zeker dat je alle databanken, behalve de huidige, wilt wissen?"

#: .././config.py:24853
msgid "No database exists at this location:"
msgstr "Er is geen databank op deze locatie:"

#: .././config.py:24855
msgid "Do you want to create a new one?"
msgstr "Wil je een nieuwe aanmaken?"

#: .././config.py:25656
msgid "The current options manager cannot be deleted"
msgstr "De huidige optiebeheerder kan niet worden verwijderd"

#: .././config.py:25664 .././config.py:26787
msgid "Are you sure you want to delete this options manager?"
msgstr "Weet je zeker dat je deze optiebeheerder wilt verwijderen?"

#: .././config.py:25858 .././config.py:26249 .././config.py:28184
msgid "The new setting will be applied when Tartube restarts"
msgstr "Herstart Tartube om de instellingen toe te passen"

#: .././config.py:26779
msgid "The default options manager cannot be deleted"
msgstr "De standaard optiebeheerder kan niet worden verwijderd"

#: .././config.py:27805
msgid "There is already a scheduled download with that name"
msgstr "Er is al een ingeplande download met die naam"

#: .././config.py:27852
msgid "Are you sure you want to delete this scheduled download?"
msgstr "Weet je zeker dat je deze ingeplande download wilt verwijderen?"

#: .././config.py:28037
msgid "Please select the AVConv executable"
msgstr "Kies het uitvoerbare AVConv-bestand"

#: .././config.py:28070
msgid "Please select the FFmpeg executable"
msgstr "Kies het uitvoerbare FFmpeg-bestand"

#: .././config.py:28103
msgid "Please select the Youtube Stream Capture executable"
msgstr "Kies het uitvoerbare YouTube-streamopnamebestand"

#: .././config.py:29046
msgid "Select the youtube-dl-compatible executable"
msgstr ""

#: .././config.py:29290
msgid "Database file not loaded"
msgstr "Geen databank geladen"

#: .././config.py:29310
msgid "Did not try to load the database file"
msgstr "Niet geprobeerd om de databank te laden"

#: .././config.py:29335
msgid "Database file loaded"
msgstr "Databank geladen"

#: .././downloads.py:323
msgid "D/L Manager:"
msgstr "D/L-beheerder:"

#: .././downloads.py:327
msgid "Starting download operation"
msgstr "Bezig met starten van downloadactie"

#: .././downloads.py:358
msgid "Workers: available:"
msgstr "Beschikbare werkers:"

#: .././downloads.py:359
msgid "total:"
msgstr "totaal:"

#: .././downloads.py:391
msgid "Alternative performance limits no longer apply"
msgstr ""

#: .././downloads.py:399
msgid "Alternative performance limits now apply"
msgstr ""

#: .././downloads.py:440
msgid "All threads finished"
msgstr "Alle processen zijn afgerond"

#: .././downloads.py:464 .././downloads.py:1392 .././downloads.py:1403
#: .././downloads.py:1478 .././downloads.py:1550 .././downloads.py:1591
#: .././downloads.py:1663
msgid "Thread #"
msgstr "Proces #"

#: .././downloads.py:465
msgid "Downloading:"
msgstr "Bezig met downloaden:"

#: .././downloads.py:495
msgid "Downloads complete (or stopped)"
msgstr "Downloaden afgerond (of afgebroken)"

#: .././downloads.py:501
msgid "Halting all workers"
msgstr "Bezig met stoppen van alle werkers"

#: .././downloads.py:510
msgid "Join and collect threads"
msgstr "Processen verzamelen en samenvoegen"

#: .././downloads.py:1393
msgid "Job complete"
msgstr "Taak afgerond"

#: .././downloads.py:1404
msgid "Worker now available again"
msgstr "De werker is weer beschikbaar"

#: .././downloads.py:1479 .././downloads.py:1592 .././downloads.py:1664
msgid "Assigned job:"
msgstr "Toegewezen taak:"

#: .././downloads.py:1503 .././downloads.py:1507
msgid "Tartube is restarting a stalled download"
msgstr "Bezig met herstarten van een onderbroken download..."

#: .././downloads.py:1551
msgid "Checking RSS feed"
msgstr "Bezig met controleren van rss-feed"

#: .././downloads.py:2197
msgid "Cannot download videos in a private folder"
msgstr "Video's kunnen niet worden gedownload naar privémappen"

#: .././downloads.py:3550 .././downloads.py:7726
msgid "Download did not start"
msgstr "Downloaden is niet begonnen"

#: .././downloads.py:3556 .././downloads.py:7738 .././info.py:358
#: .././updates.py:278 .././updates.py:506
msgid "Child process exited with non-zero code: {}"
msgstr "Onderliggend proces is gestopt met niet-nulcode: {}"

#: .././downloads.py:3683 .././downloads.py:4812
msgid ""
"This video has a URL that points to a channel or a playlist, not a video"
msgstr ""
"Deze video bevat een url die leidt naar een kanaal of afspeellijst in plaats "
"van een video"

#: .././downloads.py:4687 .././downloads.py:4703
msgid "Simulated download of:"
msgstr "Gesimuleerde download van:"

#: .././downloads.py:4711
msgid "Simulated download of video with unprintable characters"
msgstr "Gesimuleerde videodownload met onleesbare tekens"

#: .././downloads.py:5943
msgid "No timestamps defined in video's timestamp list"
msgstr ""

#: .././downloads.py:5961
msgid ""
"FAILED: Can't create the destination folder either because a folder with the "
"same name already exists, or because new folders can't be added to the "
"parent folder"
msgstr ""

#: .././downloads.py:6182 .././downloads.py:6530
msgid "FAILED: Clip download did not start"
msgstr ""

#: .././downloads.py:6190 .././downloads.py:6538
msgid "FAILED: Child process exited with non-zero code: {}"
msgstr ""

#: .././downloads.py:6300
msgid "No slices defined in video's slice list"
msgstr ""

#: .././downloads.py:6562
msgid "FAILED: One or more clips were not downloaded"
msgstr ""

#: .././downloads.py:6667
msgid "FAILED: Can't concatenate clips"
msgstr ""

#: .././downloads.py:6688
msgid ""
"FAILED: Clips were concatenated, but could not move the output file out of "
"the temporary directory"
msgstr ""

#: .././downloads.py:6814
msgid "Failed to copy the original video's thumbnail"
msgstr ""

#: .././downloads.py:6996
msgid "FAILED: Can't create a temporary folder for video clips"
msgstr ""

#. This object creates more messages for the Output tab and/or terminal,
#. than downloads.VideoDownloader would do, as the output generated by
#. Youtube Stream Capture is not easy for the user to interpret
#: .././downloads.py:7617
msgid "Tartube is starting the stream capture..."
msgstr "Bezig met starten van streamopname..."

#: .././downloads.py:7635
msgid "Could not create a destination directory, capture halted"
msgstr "De bestemming kan niet worden aangemaakt - de opname is onderbroken"

#: .././downloads.py:7656 .././downloads.py:7681
msgid "Youtube Stream Capture script not found:"
msgstr "Geen YouTube-streamopnamesscript aangetroffen:"

#: .././downloads.py:7730
msgid "Failed to capture the livestream"
msgstr "De livestream kan niet worden opgenomen"

#: .././downloads.py:7734
msgid "Stream capture terminated"
msgstr "Streamopname afgebroken"

#: .././downloads.py:7744
msgid ""
"Stream captured terminated without downloading any video segments "
"(indicating an error with the stream)"
msgstr ""
"De streamopname is afgebroken zonder enig videosegment te hebben gedownload "
"(dit duidt op een fout met de stream)"

#. Capture successful
#: .././downloads.py:7760
msgid "Stream capture successful"
msgstr "De stream is opgenomen"

#. Show a confirmation message
#: .././downloads.py:7790
msgid "Merging file segments..."
msgstr "Bezig met samenvoegen..."

#: .././downloads.py:7810
msgid "Segment merge did not start"
msgstr "Het samenvoegen is niet begonnen"

#: .././downloads.py:7821
msgid "Segment merge completed, but path not detected"
msgstr "Het samenvoegen is voltooid, maar het pad is niet aangetroffen"

#: .././downloads.py:7831
msgid "Segment merge completed, but output file not found"
msgstr ""
"Het samenvoegen is voltooid, maar het uitvoerbestand is niet aangetroffen"

#: .././downloads.py:7852
msgid "File moved to:"
msgstr "Het bestand is verplaatst naar:"

#: .././downloads.py:7857
msgid "Livestream download is complete"
msgstr "De livestream is gedownload"

#: .././downloads.py:7862
msgid "Failed to move output file"
msgstr "Het uitvoerbestand kan niet worden verplaatst"

#: .././downloads.py:8030
#, python-brace-format
msgid "Stream capture is frozen, trying again (restart #{0})"
msgstr ""
"De streamopname is vastgelopen - er wordt opnieuw begonnen (#{0} herstarten)"

#: .././downloads.py:8037
msgid "Stream capture is frozen, giving up"
msgstr "De streamopname is vastgelopen - de opname wordt afgebroken"

#: .././formats.py:72
msgid "seconds"
msgstr "seconden"

#: .././formats.py:73
msgid "minutes"
msgstr "minuten"

#: .././formats.py:74
msgid "hours"
msgstr "uur"

#: .././formats.py:75
msgid "days"
msgstr "dagen"

#: .././formats.py:76
msgid "weeks"
msgstr "weken"

#: .././formats.py:77
msgid "years"
msgstr "jaar"

#: .././formats.py:94
msgid "Every day"
msgstr ""

#: .././formats.py:95
msgid "Weekdays"
msgstr ""

#: .././formats.py:96
msgid "Weekends"
msgstr ""

#: .././formats.py:97
msgid "Monday"
msgstr ""

#: .././formats.py:98
msgid "Tuesday"
msgstr ""

#: .././formats.py:99
msgid "Wednesday"
msgstr ""

#: .././formats.py:100
msgid "Thursday"
msgstr ""

#: .././formats.py:101
msgid "Friday"
msgstr ""

#: .././formats.py:102
msgid "Saturday"
msgstr ""

#: .././formats.py:103
msgid "Sunday"
msgstr ""

#. System folder names
#: .././formats.py:926
msgid "All Videos"
msgstr "Alle video's"

#: .././formats.py:927
msgid "Bookmarks"
msgstr "Bladwijzers"

#: .././formats.py:928
msgid "Favourite Videos"
msgstr "Favoriete video's"

#: .././formats.py:929
msgid "Livestreams"
msgstr "Livestreams"

#: .././formats.py:930
msgid "Missing Videos"
msgstr "Ontbrekende video's"

#: .././formats.py:931
msgid "New Videos"
msgstr "Nieuwe video's"

#: .././formats.py:933
msgid "Waiting Videos"
msgstr "Video's in wachtrij"

#: .././formats.py:934
msgid "Temporary Videos"
msgstr "Tijdelijke video's"

#: .././formats.py:935
msgid "Unsorted Videos"
msgstr "Ongesorteerde video's"

#: .././formats.py:936
msgid "Video Clips"
msgstr ""

#: .././formats.py:941
msgid "Update using default youtube-dl path"
msgstr "Bijwerken middels standaard youtube-dl-pad"

#: .././formats.py:943
msgid "Update using local youtube-dl path"
msgstr "Bijwerken middels lokaal youtube-dl-pad"

#: .././formats.py:945
msgid "Update using custom youtube-dl path"
msgstr ""

#: .././formats.py:947
msgid "Update using pip"
msgstr "Bijwerken met pip"

#: .././formats.py:949
msgid "Update using pip (use --no-dependencies option)"
msgstr ""

#: .././formats.py:951
msgid "Update using pip (omit --user option)"
msgstr "Bijwerken met pip (zonder --user)"

#: .././formats.py:953
msgid "Update using pip3"
msgstr "Bijwerken met pip3"

#: .././formats.py:955
msgid "Update using pip3 (use --no-dependencies option)"
msgstr ""

#: .././formats.py:957
msgid "Update using pip3 (omit --user option)"
msgstr "Bijwerken met pip3 (zonder --user)"

#: .././formats.py:959
msgid "Update using pip3 (recommended)"
msgstr "Bijwerken met pip3 (aanbevolen)"

#: .././formats.py:961
msgid "Update using PyPI youtube-dl path"
msgstr "Bijwerken middels PyPI-youtube-dl-pad"

#: .././formats.py:963
msgid "Windows 32-bit update (recommended)"
msgstr "Windows 32-bit-update (aanbevolen)"

#: .././formats.py:965
msgid "Windows 32-bit update (use --no-dependencies option)"
msgstr ""

#: .././formats.py:967
msgid "Windows 64-bit update (recommended)"
msgstr "Windows 64-bit-update (aanbevolen)"

#: .././formats.py:969
msgid "Windows 64-bit update (use --no-dependencies option)"
msgstr ""

#: .././formats.py:971
msgid "youtube-dl updates are disabled"
msgstr "youtube-dl-updates zijn uitgeschakeld"

#. Download operation stages
#: .././formats.py:975
msgid "Queued"
msgstr "In wachtrij"

#: .././formats.py:976
msgid "Not started"
msgstr ""

#: .././formats.py:977
msgid "Active"
msgstr "Actief"

#: .././formats.py:978
msgid "Paused"
msgstr "Gepauzeerd"

#. (not actually used)
#: .././formats.py:979
msgid "Completed"
msgstr "Afgerond"

#. (not actually used)
#. Sub-stages of the 'Error' stage
#: .././formats.py:980 .././formats.py:995
msgid "Error"
msgstr "Fout"

#: .././formats.py:981
msgid "Stalled"
msgstr "Onderbroken"

#. Sub-stages of the 'Active' stage
#: .././formats.py:983
msgid "Pre-processing"
msgstr "Aan het voorverwerken"

#: .././formats.py:984
msgid "Downloading"
msgstr "Aan het downloaden"

#: .././formats.py:985
msgid "Concatenating"
msgstr ""

#: .././formats.py:986
msgid "Post-processing"
msgstr "Aan het naverwerken"

#: .././formats.py:987
msgid "Capturing"
msgstr "Aan het opnemen"

#. Used by YTSC
#: .././formats.py:988
msgid "Merging"
msgstr "Aan het samenvoegen"

#. Used by YTSC
#: .././formats.py:989
msgid "Checking"
msgstr "Aan het controleren"

#. Sub-stages of the 'Completed' stage
#: .././formats.py:991
msgid "Finished"
msgstr "Afgerond"

#: .././formats.py:992
msgid "Warning"
msgstr "Waarschuwing"

#: .././formats.py:993
msgid "Already downloaded"
msgstr "Reeds gedownload"

#. (not actually used)
#: .././formats.py:996
msgid "Stopped"
msgstr "Afgebroken"

#: .././formats.py:997
msgid "Filesize abort"
msgstr "Bestandsgrootte na afbreken"

#: .././formats.py:1007
msgid ""
"TRANSLATOR'S NOTE: ID refers to a video's unique ID on the website, e.g. on "
"YouTube \"CS9OO0S5w2k\""
msgstr ""
"TRANSLATOR'S NOTE: ID refers to a video's unique ID on the website, e.g. on "
"YouTube \"CS9OO0S5w2k\""

#: .././formats.py:1016
msgid "ID"
msgstr "ID"

#: .././formats.py:1017
msgid "Title"
msgstr "Titel"

#: .././formats.py:1018
msgid "Quality"
msgstr "Kwaliteit"

#: .././formats.py:1019
msgid "Autonumber"
msgstr "Automatisch nummeren"

#: .././formats.py:1031
msgid "Any format"
msgstr "Ieder formaat"

#: .././info.py:195
msgid "Starting info operation, testing downloader with specified options"
msgstr ""
"Bezig met starten van informatie-actie en downloadtest met opgegeven opties"

#: .././info.py:204
#, python-brace-format
msgid "Starting info operation, fetching list of video/audio formats for '{0}'"
msgstr ""
"Bezig met starten van informatie-actie en ophalen van lijst met audio-/"
"videoformaten van '{0}'"

#: .././info.py:211
#, python-brace-format
msgid "Starting info operation, fetching list of subtitles for '{0}'"
msgstr ""
"Bezig met starten van informatie-actie en ophalen van lijst met "
"ondertiteling bij '{0}'"

#: .././info.py:349
msgid "System process did not start"
msgstr "Het systeemproces is niet gestart"

#: .././info.py:374 .././info.py:493
msgid "Info operation finished"
msgstr "De informatie-actie is uitgevoerd"

#: .././info.py:402
msgid "Starting info operation, checking for new releases of Tartube"
msgstr ""
"Bezig met starten van informatie-actie en ophalen van nieuwe Tartube-uitgaven"

#: .././info.py:410
msgid "Checking stable release..."
msgstr "Bezig met controleren op stabiele uitgave..."

#: .././info.py:426 .././info.py:467
msgid "Ignoring invalid version"
msgstr "Ongeldige versie genegeerd"

#: .././info.py:435 .././info.py:476
msgid "Retrieved version:"
msgstr "Verkregen versie:"

#: .././info.py:442 .././info.py:483
msgid "Connection failed"
msgstr "Verbinding mislukt"

#: .././info.py:451
msgid "Checking development release..."
msgstr "Bezig met controleren op ontwikkelingsuitgave..."

#. (The code in self.run() will spot that the child process did not
#. start)
#: .././info.py:543 .././updates.py:187
msgid "Child process did not start"
msgstr "Het onderliggende proces is niet gestart"

#: .././media.py:71
msgid "channel"
msgstr "kanaal"

#: .././media.py:73
msgid "playlist"
msgstr "afspeellijst"

#: .././media.py:75
msgid "folder"
msgstr "map"

#: .././media.py:77
msgid "video"
msgstr "video"

#: .././media.py:550
msgid "TRANSLATOR'S NOTE: Source = video/channel/playlist URL"
msgstr "TRANSLATOR'S NOTE: Source = video/channel/playlist URL"

#. When the download operation is launched from the Classic Mode
#. tab, there is less to display
#: .././media.py:553 .././media.py:2028 .././media.py:2044
msgid "Source:"
msgstr "Bron:"

#: .././media.py:561
msgid "Location:"
msgstr "Locatie:"

#: .././media.py:571 .././media.py:580
msgid "Download destination:"
msgstr "Downloadbestemming:"

#: .././media.py:573
msgid "unavailable"
msgstr ""

#: .././media.py:591 .././media.py:2060
msgid "Errors\\Warnings"
msgstr "Fouten/Waarschuwingen"

#: .././media.py:1999
msgid ""
"TRANSLATOR'S NOTE: WAITING = livestream not started, LIVE = livestream "
"started"
msgstr ""
"TRANSLATOR'S NOTE: WAITING = livestream not started, LIVE = livestream "
"started"

#: .././media.py:2004
msgid "WAITING"
msgstr "BEZIG MET WACHTEN"

#: .././media.py:2006
msgid "LIVE"
msgstr "LIVE"

#: .././media.py:2016 .././refresh.py:259 .././refresh.py:529
msgid "Channel:"
msgstr "Kanaal:"

#: .././media.py:2018 .././refresh.py:261 .././refresh.py:531
msgid "Playlist:"
msgstr "Afspeellijst:"

#: .././media.py:2020 .././refresh.py:263 .././refresh.py:533
msgid "Folder:"
msgstr "Map:"

#: .././media.py:2025
msgid "TRANSLATOR'S NOTE 2: Source = video/channel/playlist URL"
msgstr "TRANSLATOR'S NOTE 2: Source = video/channel/playlist URL"

#: .././media.py:2034 .././media.py:2051
msgid "File:"
msgstr "Bestand:"

#: .././media.py:3131 .././media.py:3192
msgid "Today"
msgstr "Vandaag"

#: .././media.py:3133 .././media.py:3194
msgid "Yesterday"
msgstr "Gisteren"

#: .././refresh.py:139
msgid "Starting refresh operation, analysing whole database"
msgstr "Bezig met starten van verversactie en databankanalyse"

#: .././refresh.py:148
msgid "Starting refresh operation, analysing '{}'"
msgstr "Bezig met starten van verversactie en analyse van '{}'"

#: .././refresh.py:192
msgid "Refresh operation finished"
msgstr "De verversactie is uitgevoerd"

#: .././refresh.py:197
msgid "Number of video files analysed:"
msgstr "Aantal geanalyseerde video's:"

#: .././refresh.py:203
msgid "Video files already in the database:"
msgstr "Reeds in databank aanwezige video's:"

#: .././refresh.py:209
msgid "New videos found and added to the database:"
msgstr "Nieuw aangetroffen video's en toegevoegd aan databank:"

#: .././refresh.py:377 .././tidy.py:556
msgid "Checking:"
msgstr "Bezig met controleren van"

#: .././refresh.py:411 .././refresh.py:585
msgid "Match:"
msgstr "Overeenkomst:"

#: .././refresh.py:429
msgid "Non-match:"
msgstr "Geen overeenkomst:"

#: .././refresh.py:477
msgid "New video:"
msgstr "Nieuwe video:"

#: .././refresh.py:484 .././refresh.py:592
msgid "matched:"
msgstr "overeenkomsten:"

#: .././refresh.py:485
msgid "new:"
msgstr "nieuw:"

#: .././refresh.py:567
msgid "Missing:"
msgstr "Ontbrekend:"

#: .././refresh.py:593
msgid "missing:"
msgstr "ontbrekend:"

#: .././tidy.py:230
msgid "Starting tidy operation, tidying up whole data directory"
msgstr "Bezig met starten van opschoonactie van gehele map"

#: .././tidy.py:239
#, python-brace-format
msgid "Starting tidy operation, tidying up '{0}'"
msgstr "Bezig met starten van opschoonactie van '{0}'"

#: .././tidy.py:245 .././tidy.py:257 .././tidy.py:267 .././tidy.py:277
#: .././tidy.py:289 .././tidy.py:299 .././tidy.py:309 .././tidy.py:319
#: .././tidy.py:329 .././tidy.py:339 .././tidy.py:350 .././tidy.py:360
#: .././tidy.py:370
msgid "YES"
msgstr "JA"

#: .././tidy.py:247 .././tidy.py:259 .././tidy.py:269 .././tidy.py:279
#: .././tidy.py:291 .././tidy.py:301 .././tidy.py:311 .././tidy.py:321
#: .././tidy.py:331 .././tidy.py:341 .././tidy.py:352 .././tidy.py:362
#: .././tidy.py:372
msgid "NO"
msgstr "NEE"

#: .././tidy.py:251
msgid "Check videos are not corrupted:"
msgstr "Controleren of video's niet beschadigd zijn:"

#: .././tidy.py:263
msgid "Delete corrupted videos:"
msgstr "Beschadigde video's verwijderen:"

#: .././tidy.py:273
msgid "Check videos do/don't exist:"
msgstr "Controleren of video's wel of niet bestaan:"

#: .././tidy.py:283
msgid "Delete all video files:"
msgstr "Alle videobestanden verwijderen:"

#: .././tidy.py:295
msgid "Delete other video/audio files:"
msgstr "Overige audio-/videobestanden verwijderen:"

#: .././tidy.py:305
msgid "Delete downloader archive files:"
msgstr "Gearchiveerde bestanden verwijderen:"

#: .././tidy.py:315
msgid "Move thumbnails into own folder:"
msgstr "Miniaturen verplaatsen naar eigen map:"

#: .././tidy.py:325
msgid "Delete all thumbnail files:"
msgstr "Alle miniatuurbestanden verwijderen:"

#: .././tidy.py:335
msgid "Convert .webp thumbnails to .jpg:"
msgstr ".webp-miniaturen converteren naar .jpg:"

#: .././tidy.py:345
msgid "Move other metadata files into own folder:"
msgstr "Overige metagegevensbestanden verplaatsen naar eigen map:"

#: .././tidy.py:356
msgid "Delete all description files:"
msgstr "Alle omschrijvingsbestanden verwijderen:"

#: .././tidy.py:366
msgid "Delete all metadata (JSON) files:"
msgstr "Alle metagegevensbestanden (json) verwijderen:"

#: .././tidy.py:376
msgid "Delete all annotation files:"
msgstr "Alle aantekeningsbestanden verwijderen:"

#: .././tidy.py:412
msgid "Tidy operation finished"
msgstr "Opruimen voltooid"

#: .././tidy.py:419
msgid "Corrupted videos found:"
msgstr "Beschadigde video's aangetroffen:"

#: .././tidy.py:425
msgid "Corrupted videos deleted:"
msgstr "Beschadigde video's verwijderd:"

#: .././tidy.py:433
msgid "New video files detected:"
msgstr "Nieuwe videobestanden aangetroffen:"

#: .././tidy.py:439
msgid "Missing video files detected:"
msgstr "Ontbrekende videobestanden aangetroffen:"

#: .././tidy.py:447
msgid "Non-corrupted video files deleted:"
msgstr "Niet-beschadigde video's verwijderd:"

#: .././tidy.py:453
msgid "Other video/audio files deleted:"
msgstr "Overige audio-/videobestanden verwijderd:"

#: .././tidy.py:461
msgid "Downloader archive files deleted:"
msgstr "Gearchiveerde bestanden verwijderd:"

#: .././tidy.py:469
msgid "Thumbnail files moved:"
msgstr "Miniatuurbestanden verplaatst:"

#: .././tidy.py:477
msgid "Thumbnail files deleted:"
msgstr "Miniatuurbestanden verwijderd:"

#: .././tidy.py:485
msgid ".webp thumbnails converted to .jpg:"
msgstr ".webp-miniaturen geconverteerd naar .jpg:"

#: .././tidy.py:493
msgid "Other metadata files moved:"
msgstr "Overige metagegevensbestanden verplaatst:"

#: .././tidy.py:501
msgid "Description files deleted:"
msgstr "Omschrijvingsbestanden verwijderd:"

#: .././tidy.py:509
msgid "Metadata (JSON) files deleted:"
msgstr "Metagegevensbestanden (json) verwijderd:"

#: .././tidy.py:517
msgid "Annotation files deleted:"
msgstr "Aantekeningsbestanden verwijderd:"

#: .././tidy.py:649
msgid "Deleted (possibly) corrupted video file:"
msgstr "(Mogelijk) beschadigde video verwijderd:"

#: .././tidy.py:662
msgid "Failed to delete (possibly) corrupted video file:"
msgstr ""

#: .././tidy.py:673 .././tidy.py:1271
msgid "Video file might be corrupt:"
msgstr "Mogelijk beschadigd videobestand:"

#: .././tidy.py:714
msgid "Video file exists:"
msgstr "Videobestand bestaat:"

#: .././tidy.py:732
msgid "Video file doesn't exist:"
msgstr "Videobestand bestaat niet:"

#: .././updates.py:205
msgid "Starting update operation, installing FFmpeg"
msgstr "Bezig met starten van bijwerkactie om FFmpeg te installeren"

#: .././updates.py:274
msgid "FFmpeg installation did not start"
msgstr "De FFmpeg-installatie kan niet worden gestart"

#. Show a confirmation in the the Output tab (or wizard window textview)
#: .././updates.py:289 .././updates.py:519
msgid "Update operation finished"
msgstr "Bijwerkactie voltooid"

#: .././updates.py:350
msgid "Starting update operation, installing/updating "
msgstr "Bezig met starten van bijwerkactie om te installeren/bij te werken "

#: .././updates.py:499
msgid "Update did not start"
msgstr "Het bijwerken is niet gestart"

#~ msgid "Remember the size of the main window when shutting down"
#~ msgstr "Afmetingen van hoofdvenster onthouden bij afsluiten"

#~ msgid "Also remember the position of main window sliders"
#~ msgstr "Ook positie van schuifknoppen op hoofdvenster onthouden"

#~ msgid "In the Progress tab, hide finished videos / channels / playlists"
#~ msgstr ""
#~ "Afgeronde video's, kanalen en afspeellijsten verbergen op "
#~ "voortgangstabblad"

#~ msgid "In the Progress tab, show results in reverse order"
#~ msgstr "Resultaten in omgekeerde volgorde tonen op voortgangstabblad"

#~ msgid "Imported"
#~ msgstr "Geïmporteerd"

#~ msgid "_JSON export file..."
#~ msgstr "_JSON-exportbestand..."

#~ msgid "Plain _text export file..."
#~ msgstr "Exportbestand met platte_tekstopmaak..."

#~ msgid "_Import into database"
#~ msgstr "_Importeren naar databank"

#~ msgid "FFmpeg Processing..."
#~ msgstr "Bezig met FFmpeg-verwerking..."

#~ msgid ""
#~ "This channel can store its videos in its own system folder, or it can "
#~ "store them in a different system folder"
#~ msgstr ""
#~ "Dit kanaal kan video's opslaan in de eigen systeemmap of in een andere "
#~ "systeemmap"

#~ msgid ""
#~ "This playlist can store its videos in its own system folder, or it can "
#~ "store them in a different system folder"
#~ msgstr ""
#~ "Deze afspeellijst kan video's opslaan in de eigen systeemmap of in een "
#~ "andere systeemmap"

#~ msgid ""
#~ "This folder can store its videos in its own system folder, or it can "
#~ "store them in a different system folder"
#~ msgstr ""
#~ "Deze map kan video's opslaan in de eigen systeemmap of in een andere "
#~ "systeemmap"

#~ msgid "Choose a different system folder if:"
#~ msgstr "Kies een andere systeemmap als:"

#~ msgid ""
#~ "1. You want to add a channel and its playlists, without downloading the "
#~ "same video twice"
#~ msgstr ""
#~ "1. Je een kanaal met afspeellijsten wilt toevoegen zonder dezelfde video "
#~ "twee keer te downloaden"

#~ msgid ""
#~ "2. A video creator has channels on both YouTube and BitChute, and you "
#~ "want to add both without downloading the same video twice"
#~ msgstr ""
#~ "2. Een videomaker kanalen heeft op zowel YouTube als BitChute en je beide "
#~ "wilt toevoegen zonder dezelfde video twee keer te downloaden"

#~ msgid "Use this channel's own folder"
#~ msgstr "Eigen kanaalmap gebruiken"

#~ msgid "Use this playlist's own folder"
#~ msgstr "Eigen afspeellijstmap gebruiken"

#~ msgid "Use this folder's own system folder"
#~ msgstr "Eigen systeemmap gebruiken"

#~ msgid "Location"
#~ msgstr "Locatie"

#~ msgid "Download _options"
#~ msgstr "Download_opties"

#~ msgid "Source file"
#~ msgstr "Bronbestand"

#~ msgid "Video thumbnail"
#~ msgstr "Videominiatuur"

#~ msgid "Output file"
#~ msgstr "Uitvoerbestand"

#~ msgid "Video has been downloaded"
#~ msgstr "De video is gedownload"

#~ msgid "Video is marked as unwatched"
#~ msgstr "De video is gemarkeerd als niet-bekeken"

#~ msgid "Disable checking/downloading for this folder"
#~ msgstr "Controleren/Downloaden in deze map uitschakelen"

#~ msgid "Only videos can be added to this folder"
#~ msgstr "Je kunt alleen video's toevoegen aan deze map"

#~ msgid "Tartube configuration file loaded from:"
#~ msgstr "Het Tartube-configuratiebestand wordt geladen uit:"

#~ msgid "_Temporary folders"
#~ msgstr "_Tijdelijke mappen"

#~ msgid "Disable the 'Download all' buttons in the toolbar and the Videos tab"
#~ msgstr ""
#~ "'Alles downloaden'-knoppen op werkbalk en tabblad 'Video's' uitschakelen"

#~ msgid "_System tray"
#~ msgstr "_Systeemvak"

#~ msgid "_Performance"
#~ msgstr "_Prestaties"

#~ msgid "Custom download preferences"
#~ msgstr "Aangepaste downloadinstellingen"

#~ msgid ""
#~ "In custom downloads, download each video independently of its channel or "
#~ "playlist"
#~ msgstr ""
#~ "Elke video los van kanaal of afspeellijst downloaden in aangepaste "
#~ "downloads"

#~ msgid ""
#~ "In custom downloads, apply a delay after each video/channel/playlist is "
#~ "download"
#~ msgstr ""
#~ "Vertraging toepassing na downloaden elk kanaal, elke video of "
#~ "afspeellijst in aangepaste downloads"

#~ msgid ""
#~ "In custom downloads, obtain a YouTube video from the original website"
#~ msgstr ""
#~ "YouTube-video van oorspronkelijke website ophalen in aangepaste downloads"

#~ msgid ""
#~ "In custom downloads, obtain the video from HookTube rather than YouTube"
#~ msgstr ""
#~ "Video van HookTube ophalen in plaats van YouTube in aangepaste downloads"

#~ msgid ""
#~ "In custom downloads, obtain the video from Invidious rather than YouTube"
#~ msgstr ""
#~ "Video van Invidious ophalen in plaats van YouTube in aangepaste downloads"

#~ msgid ""
#~ "In custom downloads, obtain the video from the YouTube front-end "
#~ "specified below"
#~ msgstr ""
#~ "Video middels ander YouTube-frontend ophalen in aangepaste downloads"

#~ msgid "Use a different fork of youtube-dl:"
#~ msgstr "Andere afsplitsing van youtube-dl gebruiken:"

#~ msgid "During an update operation, automatically switch to the Output tab"
#~ msgstr "Automatisch overschakelen naar tabblad 'Uitvoer' tijdens bijwerken"

#~ msgid "Keep the description file after Tartube shuts down"
#~ msgstr "Omschrijvingsbestand behouden na afsluiten"

#~ msgid "Keep the metadata file after Tartube shuts down"
#~ msgstr "Metagegevensbestand behouden na afsluiten"

#~ msgid "Keep the annotations file after Tartube shuts down"
#~ msgstr "Aantekeningenbestand behouden na afsluiten"

#~ msgid "Keep the thumbnail file after Tartube shuts down"
#~ msgstr "Miniatuurbestand behouden na afsluiten"

#~ msgid "Use youtube-dlc"
#~ msgstr "youtube-dlc gebruiken"

#~ msgid "Installing"
#~ msgstr "Bezig met installeren..."

#~ msgid "Updating"
#~ msgstr "Bezig met bijwerken..."

#~ msgid "Fetching"
#~ msgstr "Bezig met ophalen..."

#~ msgid "Testing"
#~ msgstr "Bezig met testen..."

#~ msgid "Change"
#~ msgstr "Wijzigen"

#~ msgid "DB _Errors"
#~ msgstr "DB-fout_en"

#~ msgid "Database error preferences"
#~ msgstr "Databank-foutinstellingen"

#~ msgid "Check DB"
#~ msgstr "DB controleren"<|MERGE_RESOLUTION|>--- conflicted
+++ resolved
@@ -4778,12 +4778,7 @@
 msgstr ""
 
 #: .././config.py:5988
-<<<<<<< HEAD
-msgid "Limit filename length (excluding extension) to this many characters"
-=======
-msgid "Limit filname length (excluding extension) to this many characters"
->>>>>>> 7786428a
-msgstr ""
+msgid "Limit filename length (excluding extension) to this many charamsgstr ""
 
 #: .././config.py:6003
 msgid "Overwrite all video and metadata files (includes '--no-continue')"
