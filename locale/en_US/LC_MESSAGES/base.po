--- conflicted
+++ resolved
@@ -4651,11 +4651,7 @@
 msgstr ""
 
 #: .././config.py:5988
-<<<<<<< HEAD
 msgid "Limit filename length (excluding extension) to this many characters"
-=======
-msgid "Limit filname length (excluding extension) to this many characters"
->>>>>>> 7786428a
 msgstr ""
 
 #: .././config.py:6003
